#!/usr/bin/env python

import argparse
import base64
import json
import sys
import time
import xml.etree.ElementTree as et
from functools import lru_cache
from pathlib import Path
from typing import (
    Any,
    Dict,
    List,
    Optional,
)

import pandas as pd
import requests
import yaml
from github import Github
from github.ContentFile import ContentFile
from github.Repository import Repository
from owlready2 import get_ontology

# Config variables
BIOTOOLS_API_URL = "https://bio.tools"
# BIOTOOLS_API_URL = "https://130.226.25.21"

<<<<<<< HEAD
USEGALAXY_STAR_SERVER_URLS = {
    "UseGalaxy.org (Main)": "https://usegalaxy.org",
=======
USEGALAXY_SERVER_URLS = {
    "UseGalaxy.org": "https://usegalaxy.org",
>>>>>>> 639672e3
    "UseGalaxy.org.au": "https://usegalaxy.org.au",
    "UseGalaxy.eu": "https://usegalaxy.eu",
    "UseGalaxy.fr": "https://usegalaxy.fr",
}

project_path = Path(__file__).resolve().parent.parent  # galaxy_tool_extractor folder
usage_stats_path = project_path.joinpath("data", "usage_stats")
conf_path = project_path.joinpath("data", "conf.yml")
public_servers = project_path.joinpath("data", "available_public_servers.csv")

GALAXY_TOOL_STATS = {
    "No. of tool users (2022-2023) (usegalaxy.eu)": usage_stats_path.joinpath("tool_usage_per_user_2022_23_EU.csv"),
    "Total tool usage (usegalaxy.eu)": usage_stats_path.joinpath("total_tool_usage_EU.csv"),
}

# load the configs globally
with open(conf_path) as f:
    configs = yaml.safe_load(f)


def get_last_url_position(toot_id: str) -> str:
    """
    Returns the second last url position of the toot_id, if the value is not a
    url it returns the toot_id. So works for local and toolshed
    installed tools.

    :param tool_id: galaxy tool id
    """

    if "/" in toot_id:
        toot_id = toot_id.split("/")[-2]
    return toot_id


def add_tool_stats_to_tools(tools_df: pd.DataFrame, tool_stats_path: Path, column_name: str) -> pd.DataFrame:
    """
    Adds the usage statistics to the community tool table

    :param tool_stats_path: path to the table with
        the tool stats (csv,
        must include "tool_name" and "count")
    :param tools_path: path to the table with
        the tools (csv,
        must include "Galaxy wrapper id")
    :param output_path: path to store the new table
    :param column_name: column to add for the tool stats,
        different columns could be added for the main servers
    """

    # parse csvs
    tool_stats_df = pd.read_csv(tool_stats_path)

    # extract tool id
    tool_stats_df["Galaxy wrapper id"] = tool_stats_df["tool_name"].apply(get_last_url_position)

    # group local and toolshed tools into one entry
    grouped_tool_stats_tools = tool_stats_df.groupby("Galaxy wrapper id", as_index=False)["count"].sum()

    # keep all rows of the tools table (how='right'), also for those where no stats are available
    community_tool_stats = pd.merge(grouped_tool_stats_tools, tools_df, how="right", on="Galaxy wrapper id")
    community_tool_stats.rename(columns={"count": column_name}, inplace=True)

    return community_tool_stats


def add_usage_stats_for_all_server(tools_df: pd.DataFrame) -> pd.DataFrame:
    for column, path in GALAXY_TOOL_STATS.items():
        tools_df = add_tool_stats_to_tools(tools_df, path, column)
    return tools_df


def read_file(filepath: Optional[str]) -> List[str]:
    """
    Read an optional file with 1 element per line

    :param filepath: path to a file
    """
    if filepath is None:
        return []
    fp = Path(filepath)
    if fp.is_file():
        with fp.open("r") as f:
            return [x.rstrip() for x in f.readlines()]
    else:
        return []


def get_string_content(cf: ContentFile) -> str:
    """
    Get string of the content from a ContentFile

    :param cf: GitHub ContentFile object
    """
    return base64.b64decode(cf.content).decode("utf-8")


def get_tool_github_repositories(
    g: Github, repository_list: Optional[str], run_test: bool, add_extra_repositories: bool = True
) -> List[str]:
    """
    Get list of tool GitHub repositories to parse

    :param g: GitHub instance
    :param repository_list: The selection to use from the repository (needed to split the process for CI jobs)
    :param run_test: for testing only parse the repository
    """

    if run_test:
        return ["https://github.com/paulzierep/Galaxy-Tool-Metadata-Extractor-Test-Wrapper"]

    repo = g.get_user("galaxyproject").get_repo("planemo-monitor")
    repo_list: List[str] = []
    for i in range(1, 5):
        repo_selection = f"repositories0{i}.list"
        if repository_list:  # only get these repositories
            if repository_list == repo_selection:
                repo_f = repo.get_contents(repo_selection)
                repo_l = get_string_content(repo_f).rstrip()
                repo_list.extend(repo_l.split("\n"))
        else:
            repo_f = repo.get_contents(repo_selection)
            repo_l = get_string_content(repo_f).rstrip()
            repo_list.extend(repo_l.split("\n"))

    if (
        add_extra_repositories and "extra-repositories" in configs
    ):  # add non planemo monitor repositories defined in conf
        repo_list = repo_list + configs["extra-repositories"]

    print("Parsing repositories from:")
    for repo in repo_list:
        print("\t", repo)

    return repo_list


def get_github_repo(url: str, g: Github) -> Repository:
    """
    Get a GitHub Repository object from an URL

    :param url: URL to a GitHub repository
    :param g: GitHub instance
    """
    if not url.startswith("https://github.com/"):
        raise ValueError
    if url.endswith("/"):
        url = url[:-1]
    if url.endswith(".git"):
        url = url[:-4]
    u_split = url.split("/")
    return g.get_user(u_split[-2]).get_repo(u_split[-1])


def get_shed_attribute(attrib: str, shed_content: Dict[str, Any], empty_value: Any) -> Any:
    """
    Get a shed attribute

    :param attrib: attribute to extract
    :param shed_content: content of the .shed.yml
    :param empty_value: value to return if attribute not found
    """
    if attrib in shed_content:
        return shed_content[attrib]
    else:
        return empty_value


def get_xref(el: et.Element, attrib_type: str) -> Optional[str]:
    """
    Get xref information

    :param el: Element object
    :attrib_type: the type of the xref (e.g.: bio.tools or biii)
    """

    xrefs = el.find("xrefs")
    if xrefs is not None:
        xref_items = xrefs.findall("xref")  # check all xref items
        for xref in xref_items:
            if xref is not None and xref.attrib["type"] == attrib_type:
                # should not contain any space of linebreak
                xref_sanitized = str(xref.text).strip()
                return xref_sanitized
    return None


def get_conda_package(el: et.Element) -> Optional[str]:
    """
    Get conda package information

    :param el: Element object
    """
    reqs = el.find("requirements")
    if reqs is not None:
        req = reqs.find("requirement")
        if req is not None:
            return req.text
        # for req in reqs.findall('requirement'):
        #    if 'version' in req.attrib:
        #        if req.attrib['version'] == '@VERSION@' or req.attrib['version'] == '@TOOL_VERSION@':
        #            return req.text
        #        elif req.attrib['version']
        #    elif 'version' in req.attrib:
        #        return req.text
        #    else:
        #        return req.text
    return None


def check_categories(ts_categories: str, ts_cat: List[str]) -> bool:
    """
    Check if tool fit in ToolShed categories to keep

    :param ts_categories: tool ToolShed categories
    :param ts_cat: list of ToolShed categories to keep in the extraction
    """
    if not ts_cat:
        return True
    if not ts_categories:
        return False
    ts_cats = ts_categories
    return bool(set(ts_cat) & set(ts_cats))


def get_tool_metadata(tool: ContentFile, repo: Repository) -> Optional[Dict[str, Any]]:
    """
    Get tool metadata from the .shed.yaml, requirements in the macros or xml
    file,  bio.tools information if available in the macros or xml, EDAM
    annotations using bio.tools API, recent conda version using conda API

    :param tool: GitHub ContentFile object
    :param repo: GitHub Repository object
    """
    if tool.type != "dir":
        return None

    # the folder of the tool is used as Galaxy wrapper id (maybe rather use the .shed.yml name)
    metadata = {
        "Galaxy wrapper id": tool.name,
        "Galaxy tool ids": [],
        "Description": None,
        "bio.tool id": None,
        "bio.tool ids": set(),  # keep track of multi IDs
        "biii": None,
        "bio.tool name": None,
        "bio.tool description": None,
        "EDAM operation": [],
        "EDAM topic": [],
        "Status": "To update",
        "Source": None,
        "ToolShed categories": [],
        "ToolShed id": None,
        "Galaxy wrapper owner": None,
        "Galaxy wrapper source": None,  # this is what it written in the .shed.yml
        "Galaxy wrapper parsed folder": None,  # this is the actual parsed file
        "Galaxy wrapper version": None,
        "Conda id": None,
        "Conda version": None,
    }
    # extract .shed.yml information and check macros.xml
    try:
        shed = repo.get_contents(f"{tool.path}/.shed.yml")
    except Exception:
        return None
    # parse the .shed.yml
    else:
        file_content = get_string_content(shed)
        yaml_content = yaml.load(file_content, Loader=yaml.FullLoader)
        metadata["Description"] = get_shed_attribute("description", yaml_content, None)
        if metadata["Description"] is None:
            metadata["Description"] = get_shed_attribute("long_description", yaml_content, None)
        if metadata["Description"] is not None:
            metadata["Description"] = metadata["Description"].replace("\n", "")
        metadata["ToolShed id"] = get_shed_attribute("name", yaml_content, None)
        metadata["Galaxy wrapper owner"] = get_shed_attribute("owner", yaml_content, None)
        metadata["Galaxy wrapper source"] = get_shed_attribute("remote_repository_url", yaml_content, None)
        if "homepage_url" in yaml_content:
            metadata["Source"] = yaml_content["homepage_url"]
        metadata["ToolShed categories"] = get_shed_attribute("categories", yaml_content, [])
        if metadata["ToolShed categories"] is None:
            metadata["ToolShed categories"] = []

    # get all files in the folder
    file_list = repo.get_contents(tool.path)
    assert isinstance(file_list, list)

    # store the github location where the folder was parsed
    metadata["Galaxy wrapper parsed folder"] = tool.html_url

    # find and parse macro file
    for file in file_list:
        if "macro" in file.name and file.name.endswith("xml"):
            file_content = get_string_content(file)
            root = et.fromstring(file_content)
            for child in root:
                if "name" in child.attrib:
                    if child.attrib["name"] == "@TOOL_VERSION@" or child.attrib["name"] == "@VERSION@":
                        metadata["Galaxy wrapper version"] = child.text
                    elif child.attrib["name"] == "requirements":
                        metadata["Conda id"] = get_conda_package(child)
                    # bio.tools
                    biotools = get_xref(child, attrib_type="bio.tools")
                    if biotools is not None:
                        metadata["bio.tool id"] = biotools
                        metadata["bio.tool ids"].add(biotools)
                    # biii
                    biii = get_xref(child, attrib_type="biii")
                    if biii is not None:
                        metadata["biii"] = biii

    # parse XML file and get meta data from there
    for file in file_list:
        if file.name.endswith("xml") and "macro" not in file.name:
            file_content = get_string_content(file)
            try:
                root = et.fromstring(file_content)
            except Exception:
                print(file_content, sys.stderr)
            else:
                # version
                if metadata["Galaxy wrapper version"] is None:
                    if "version" in root.attrib:
                        version = root.attrib["version"]
                        if "VERSION@" not in version:
                            metadata["Galaxy wrapper version"] = version
                        else:
                            macros = root.find("macros")
                            if macros is not None:
                                for child in macros:
                                    if "name" in child.attrib and (
                                        child.attrib["name"] == "@TOOL_VERSION@" or child.attrib["name"] == "@VERSION@"
                                    ):
                                        metadata["Galaxy wrapper version"] = child.text

                # bio.tools
                biotools = get_xref(root, attrib_type="bio.tools")
                if biotools is not None:
                    metadata["bio.tool id"] = biotools
                    metadata["bio.tool ids"].add(biotools)

                # biii
                if metadata["biii"] is None:
                    biii = get_xref(root, attrib_type="biii")
                    if biii is not None:
                        metadata["biii"] = biii

                # conda package
                if metadata["Conda id"] is None:
                    reqs = get_conda_package(root)
                    if reqs is not None:
                        metadata["Conda id"] = reqs
                # tool ids
                if "id" in root.attrib:
                    metadata["Galaxy tool ids"].append(root.attrib["id"])

    # get latest conda version and compare to the wrapper version
    if metadata["Conda id"] is not None:
        r = requests.get(f'https://api.anaconda.org/package/bioconda/{metadata["Conda id"]}')
        if r.status_code == requests.codes.ok:
            conda_info = r.json()
            if "latest_version" in conda_info:
                metadata["Conda version"] = conda_info["latest_version"]
                if metadata["Conda version"] == metadata["Galaxy wrapper version"]:
                    metadata["Status"] = "Up-to-date"

    # get bio.tool information
    if metadata["bio.tool id"] is not None:
        r = requests.get(f'{BIOTOOLS_API_URL}/api/tool/{metadata["bio.tool id"]}/?format=json')
        if r.status_code == requests.codes.ok:
            biotool_info = r.json()
            if "function" in biotool_info:
                for func in biotool_info["function"]:
                    if "operation" in func:
                        for op in func["operation"]:
                            metadata["EDAM operation"].append(op["term"])
            if "topic" in biotool_info:
                for t in biotool_info["topic"]:
                    metadata["EDAM topic"].append(t["term"])
            if "name" in biotool_info:
                metadata["bio.tool name"] = biotool_info["name"]
            if "description" in biotool_info:
                metadata["bio.tool description"] = biotool_info["description"].replace("\n", "")
    return metadata


def parse_tools(repo: Repository) -> List[Dict[str, Any]]:
    """
    Parse tools in a GitHub repository, extract them and their metadata

    :param repo: GitHub Repository object
    """
    # get tool folders
    tool_folders: List[List[ContentFile]] = []
    try:
        repo_tools = repo.get_contents("tools")
    except Exception:
        try:
            repo_tools = repo.get_contents("wrappers")
        except Exception:
            print("No tool folder found", sys.stderr)
            return []
    assert isinstance(repo_tools, list)

    tool_folders.append(repo_tools)
    try:
        repo_tools = repo.get_contents("tool_collections")
    except Exception:
        pass
    else:
        assert isinstance(repo_tools, list)
        tool_folders.append(repo_tools)

    # tool_folders will contain a list of all folders in the
    # repository named wrappers/tools/tool_collections

    # parse folders
    tools = []
    for folder in tool_folders:
        for tool in folder:
            # to avoid API request limit issue, wait for one hour
            if g.get_rate_limit().core.remaining < 200:
                print("WAITING for 1 hour to retrieve GitHub API request access !!!")
                print()
                time.sleep(60 * 60)

            # parse tool
            # if the folder (tool) has a .shed.yml file run get get_tool_metadata on that folder,
            # otherwise go one level down and check if there is a .shed.yml in a subfolder
            try:
                repo.get_contents(f"{tool.path}/.shed.yml")
            except Exception:
                if tool.type != "dir":
                    continue
                file_list = repo.get_contents(tool.path)
                assert isinstance(file_list, list)
                for content in file_list:
                    metadata = get_tool_metadata(content, repo)
                    if metadata is not None:
                        tools.append(metadata)
            else:
                metadata = get_tool_metadata(tool, repo)
                if metadata is not None:
                    tools.append(metadata)
    return tools


@lru_cache  # need to run this for each suite, so just cache it
def get_all_installed_tool_ids_on_server(galaxy_url: str) -> List[str]:
    """
    Get all tool ids from a Galaxy server

    :param galaxy_url: URL of Galaxy instance
    """
    galaxy_url = galaxy_url.rstrip("/")
    base_url = f"{galaxy_url}/api"
    r = requests.get(f"{base_url}/tools", params={"in_panel": False})
    r.raise_for_status()
    tool_dict_list = r.json()
    return [tool_dict["id"] for tool_dict in tool_dict_list]


def check_tools_on_servers(tool_ids: List[str], galaxy_server_url: str) -> int:
    """
    Return number of tools in tool_ids installed on galaxy_server_url

    :param tool_ids: galaxy tool ids
    """
    assert all("/" not in tool_id for tool_id in tool_ids), "This function only works on short tool ids"

    installed_tool_ids = get_all_installed_tool_ids_on_server(galaxy_server_url)
    installed_tool_short_ids = [tool_id.split("/")[4] if "/" in tool_id else tool_id for tool_id in installed_tool_ids]

    counter = 0
    for tool_id in tool_ids:
        if tool_id in installed_tool_short_ids:
            counter += 1

    return counter


def format_list_column(col: pd.Series) -> pd.Series:
    """
    Format a column that could be a list before exporting
    """
    return col.apply(lambda x: ", ".join(str(i) for i in x))


def export_tools_to_json(tools: List[Dict], output_fp: str) -> None:
    """
    Export tool metadata to TSV output file

    :param tools: dictionary with tools
    :param output_fp: path to output file
    """
    with Path(output_fp).open("w") as f:
        json.dump(tools, f, default=list, indent=4)


def export_tools_to_tsv(
    tools: List[Dict], output_fp: str, format_list_col: bool = False, add_usage_stats: bool = False
) -> None:
    """
    Export tool metadata to TSV output file

    :param tools: dictionary with tools
    :param output_fp: path to output file
    :param format_list_col: boolean indicating if list columns should be formatting
    """
    df = pd.DataFrame(tools).sort_values("Galaxy wrapper id")
    if format_list_col:
        df["ToolShed categories"] = format_list_column(df["ToolShed categories"])
        df["EDAM operation"] = format_list_column(df["EDAM operation"])
        df["EDAM topic"] = format_list_column(df["EDAM topic"])

        df["EDAM operation (no superclasses)"] = format_list_column(df["EDAM operation (no superclasses)"])
        df["EDAM topic (no superclasses)"] = format_list_column(df["EDAM topic (no superclasses)"])

        df["bio.tool ids"] = format_list_column(df["bio.tool ids"])

        # the Galaxy tools need to be formatted for the add_instances_to_table to work
        df["Galaxy tool ids"] = format_list_column(df["Galaxy tool ids"])

    if add_usage_stats:
        df = add_usage_stats_for_all_server(df)

    df.to_csv(output_fp, sep="\t", index=False)


def filter_tools(
    tools: List[Dict],
    ts_cat: List[str],
    tool_status: Dict,
) -> tuple:
    """
    Filter tools for specific ToolShed categories and add information if to keep or to exclude

    :param tools: dictionary with tools and their metadata
    :param ts_cat: list of ToolShed categories to keep in the extraction
    :param tool_status: dictionary with tools and their 2 status: Keep and Deprecated
    """
    ts_filtered_tools = []
    filtered_tools = []
    for tool in tools:
        # filter ToolShed categories and leave function if not in expected categories
        if check_categories(tool["ToolShed categories"], ts_cat):
            name = tool["Galaxy wrapper id"]
            tool["Reviewed"] = name in tool_status
            keep = None
            deprecated = None
            if name in tool_status:
                keep = tool_status[name][1]
                deprecated = tool_status[name][2]
            tool["Deprecated"] = deprecated
            if keep:  # only add tools that are manually marked as to keep
                filtered_tools.append(tool)
            tool["To keep"] = keep
            ts_filtered_tools.append(tool)
    return ts_filtered_tools, filtered_tools


def reduce_ontology_terms(terms: List, ontology: Any) -> List:
    """
    Reduces a list of Ontology terms, to include only terms that are not super-classes of one of the other terms.
    In other terms all classes that have a subclass in the terms are removed.

    :terms: list of terms from that ontology
    :ontology: Ontology
    """

    # if list is empty do nothing
    if not terms:
        return terms

    classes = [ontology.search_one(label=term) for term in terms]
    check_classes = [cla for cla in classes if cla is not None]  # Remove None values

    new_classes = []
    for cla in check_classes:
        try:
            # get all subclasses
            subclasses = list(cla.subclasses())

            # check if any of the other classes is a subclass
            include_class = True
            for subcla in subclasses:
                for cla2 in check_classes:
                    if subcla == cla2:
                        include_class = False

            # only keep the class if it is not a parent class
            if include_class:
                new_classes.append(cla)

        except Exception as e:
            print(f"Error processing class {cla}: {e}")

    # convert back to terms, skipping None values
    new_terms = [cla.label[0] for cla in new_classes if cla is not None]
    # print(f"Terms: {len(terms)}, New terms: {len(new_terms)}")
    return new_terms


if __name__ == "__main__":
    parser = argparse.ArgumentParser(
        description="Extract Galaxy tools from GitHub repositories together with biotools and conda metadata"
    )
    subparser = parser.add_subparsers(dest="command")
    # Extract tools
    extractools = subparser.add_parser("extractools", help="Extract tools")
    extractools.add_argument("--api", "-a", required=True, help="GitHub access token")
    extractools.add_argument("--all-tools-json", "-j", required=True, help="Filepath to JSON with all extracted tools")
    extractools.add_argument("--all-tools", "-o", required=True, help="Filepath to TSV with all extracted tools")
    extractools.add_argument(
        "--planemo-repository-list",
        "-pr",
        required=False,
        help="Repository list to use from the planemo-monitor repository",
    )
    extractools.add_argument(
        "--avoid-extra-repositories",
        "-e",
        action="store_true",
        default=False,
        required=False,
        help="Do not parse extra repositories in conf file",
    )
    extractools.add_argument(
        "--test",
        "-t",
        action="store_true",
        default=False,
        required=False,
        help="Run a small test case using only the repository: https://github.com/TGAC/earlham-galaxytools",
    )

    # Filter tools
    filtertools = subparser.add_parser("filtertools", help="Filter tools")
    filtertools.add_argument(
        "--tools",
        "-i",
        required=True,
        help="Filepath to JSON with all extracted tools, generated by extractools command",
    )
    filtertools.add_argument(
        "--ts-filtered-tools",
        "-t",
        required=True,
        help="Filepath to TSV with tools filtered based on ToolShed category",
    )
    filtertools.add_argument(
        "--filtered-tools",
        "-f",
        required=True,
        help="Filepath to TSV with tools filtered based on ToolShed category and manual curation",
    )
    filtertools.add_argument(
        "--categories",
        "-c",
        help="Path to a file with ToolShed category to keep in the extraction (one per line)",
    )
    filtertools.add_argument(
        "--status",
        "-s",
        help="Path to a TSV file with tool status - 3 columns: ToolShed ids of tool suites, Boolean with True to keep and False to exclude, Boolean with True if deprecated and False if not",
    )
    args = parser.parse_args()

    if args.command == "extractools":
        # connect to GitHub
        g = Github(args.api)
        # get list of GitHub repositories to parse
        repo_list = get_tool_github_repositories(
            g=g,
            repository_list=args.planemo_repository_list,
            run_test=args.test,
            add_extra_repositories=not args.avoid_extra_repositories,
        )
        # parse tools in GitHub repositories to extract metadata, filter by TS categories and export to output file
        tools: List[Dict] = []
        for r in repo_list:
            print("Parsing tools from:", (r))
            if "github" not in r:
                continue
            try:
                repo = get_github_repo(r, g)
                tools.extend(parse_tools(repo))
            except Exception as e:
                print(
                    f"Error while extracting tools from repo {r}: {e}",
                    file=sys.stderr,
                )

        #######################################################
        # add additional information to the List[Dict] object
        #######################################################

        edam_ontology = get_ontology("https://edamontology.org/EDAM_1.25.owl").load()

        for tool in tools:

            # add EDAM terms without superclass
            tool["EDAM operation (no superclasses)"] = reduce_ontology_terms(
                tool["EDAM operation"], ontology=edam_ontology
            )
            tool["EDAM topic (no superclasses)"] = reduce_ontology_terms(tool["EDAM topic"], ontology=edam_ontology)

<<<<<<< HEAD
            # add availability for all UseGalaxy servers
            for name, url in USEGALAXY_STAR_SERVER_URLS.items():
                tool[f"Tools available on {name}"] = check_tools_on_servers(tool["Galaxy tool ids"], url)
=======
            # add availability for UseGalaxy servers
            for name, url in USEGALAXY_SERVER_URLS.items():
                tool[f"Available on {name}"] = check_tools_on_servers(tool["Galaxy tool ids"], url)
>>>>>>> 639672e3

            # add all other available servers
            public_servers_df = pd.read_csv(public_servers, sep="\t")
            for _index, row in public_servers_df.iterrows():
                name = row["name"]

                if name.lower() not in [
                    n.lower() for n in USEGALAXY_STAR_SERVER_URLS.keys()
                ]:  # do not query UseGalaxy servers again

                    url = row["url"]
                    tool[f"Tools available on {name}"] = check_tools_on_servers(tool["Galaxy tool ids"], url)

        export_tools_to_json(tools, args.all_tools_json)
        export_tools_to_tsv(tools, args.all_tools, format_list_col=True, add_usage_stats=True)

    elif args.command == "filtertools":
        with Path(args.tools).open() as f:
            tools = json.load(f)
        # get categories and tools to exclude
        categories = read_file(args.categories)
        status = pd.read_csv(args.status, sep="\t", index_col=0, header=None).to_dict("index")
        # filter tool lists
        ts_filtered_tools, filtered_tools = filter_tools(tools, categories, status)
        export_tools_to_tsv(ts_filtered_tools, args.ts_filtered_tools, format_list_col=True)
        export_tools_to_tsv(filtered_tools, args.filtered_tools, format_list_col=True)<|MERGE_RESOLUTION|>--- conflicted
+++ resolved
@@ -27,13 +27,8 @@
 BIOTOOLS_API_URL = "https://bio.tools"
 # BIOTOOLS_API_URL = "https://130.226.25.21"
 
-<<<<<<< HEAD
-USEGALAXY_STAR_SERVER_URLS = {
+USEGALAXY_SERVER_URLS = {
     "UseGalaxy.org (Main)": "https://usegalaxy.org",
-=======
-USEGALAXY_SERVER_URLS = {
-    "UseGalaxy.org": "https://usegalaxy.org",
->>>>>>> 639672e3
     "UseGalaxy.org.au": "https://usegalaxy.org.au",
     "UseGalaxy.eu": "https://usegalaxy.eu",
     "UseGalaxy.fr": "https://usegalaxy.fr",
@@ -740,15 +735,12 @@
             )
             tool["EDAM topic (no superclasses)"] = reduce_ontology_terms(tool["EDAM topic"], ontology=edam_ontology)
 
-<<<<<<< HEAD
-            # add availability for all UseGalaxy servers
-            for name, url in USEGALAXY_STAR_SERVER_URLS.items():
-                tool[f"Tools available on {name}"] = check_tools_on_servers(tool["Galaxy tool ids"], url)
-=======
             # add availability for UseGalaxy servers
             for name, url in USEGALAXY_SERVER_URLS.items():
                 tool[f"Available on {name}"] = check_tools_on_servers(tool["Galaxy tool ids"], url)
->>>>>>> 639672e3
+            # add availability for all UseGalaxy servers
+            for name, url in USEGALAXY_SERVER_URLS.items():
+                tool[f"Tools available on {name}"] = check_tools_on_servers(tool["Galaxy tool ids"], url)
 
             # add all other available servers
             public_servers_df = pd.read_csv(public_servers, sep="\t")
@@ -756,7 +748,7 @@
                 name = row["name"]
 
                 if name.lower() not in [
-                    n.lower() for n in USEGALAXY_STAR_SERVER_URLS.keys()
+                    n.lower() for n in USEGALAXY_SERVER_URLS.keys()
                 ]:  # do not query UseGalaxy servers again
 
                     url = row["url"]
