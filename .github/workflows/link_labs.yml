name: Check Lab HTTP status

on:
  pull_request:
<<<<<<< HEAD
    types: [opened, reopened]
=======
    types: [opened]
>>>>>>> 75c71e3d

jobs:
  post-comment:
    runs-on: ubuntu-latest
    steps:
      - name: Checkout code
        uses: actions/checkout@v3

      - name: Get list of changed files
        id: changed-files
        run: |
          git fetch origin main
          git diff --name-only origin/main..HEAD > changed_files.txt
          echo ""
          echo "Changed files:"
          cat changed_files.txt

      - name: Post comment if matching changes found
        env:
          GITHUB_TOKEN: ${{ secrets.GITHUB_TOKEN }}
        run: |
          declare -A directories
          FILES=$(cat changed_files.txt)
          PR_NUMBER="${{ github.event.number }}"
          USERNAME="${{ github.actor }}"
          BRANCH_NAME="${{ github.head_ref }}"

          for FILE in $FILES; do
            if [[ "$FILE" == communities/*/lab/* ]]; then
              NAME=$(echo "$FILE" | cut -d'/' -f2)
              # Check if this directory has already been processed
              if [[ -z  "${directories[$NAME]}" ]]; then
                echo "Posting link for ${NAME}..."
                directories[$NAME]=1
                cat <<EOF > comment.md
          ### Preview changes to ${NAME} Lab

          https://labs.usegalaxy.org.au/?content_root=https://github.com/${USERNAME}/galaxy_codex/blob/${BRANCH_NAME}/communities/${NAME}/lab/base.yml&cache=false

          - [usegalaxy.org.yml](https://labs.usegalaxy.org.au/?content_root=https://github.com/${USERNAME}/galaxy_codex/blob/${BRANCH_NAME}/communities/${NAME}/lab/usegalaxy.org.yml&cache=false)
          - [usegalaxy.eu.yml](https://labs.usegalaxy.org.au/?content_root=https://github.com/${USERNAME}/galaxy_codex/blob/${BRANCH_NAME}/communities/${NAME}/lab/usegalaxy.eu.yml&cache=false)
          - [usegalaxy.org.au.yml](https://labs.usegalaxy.org.au/?content_root=https://github.com/${USERNAME}/galaxy_codex/blob/${BRANCH_NAME}/communities/${NAME}/lab/usegalaxy.org.au.yml&cache=false)

          EOF
                gh pr comment "$PR_NUMBER" --body "$(cat comment.md)"

                # Write url to file
                echo "https://labs.usegalaxy.org.au/?content_root=https://github.com/${USERNAME}/galaxy_codex/blob/${BRANCH_NAME}/communities/${NAME}/lab/base.yml&cache=false" >> "urls.txt"
              fi
            else
              echo "Ignoring changes to $FILE: not in a lab directory"
            fi
          done
      - name: Check URLs for Success Status Code
        run: |
          while IFS= read -r url; do
            status_code=$(curl -o /dev/null -s -w "%{http_code}" "$url")
            if [[ "$status_code" -ge 200 && "$status_code" -lt 300 ]]; then
              echo "✅ $url returned a success status code: $status_code"
            else
              echo "❌ $url returned a failure status code: $status_code"
              exit 1
            fi
          done < urls.txt<|MERGE_RESOLUTION|>--- conflicted
+++ resolved
@@ -2,11 +2,7 @@
 
 on:
   pull_request:
-<<<<<<< HEAD
-    types: [opened, reopened]
-=======
     types: [opened]
->>>>>>> 75c71e3d
 
 jobs:
   post-comment:
