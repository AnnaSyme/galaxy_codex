import json
import os
import tempfile
import unittest
from typing import (
    Any,
    Dict,
)
from unittest.mock import (
    MagicMock,
    Mock,
    patch,
)

from extract_galaxy_tools import (
    add_tutorial_ids_to_tools,
    add_workflow_ids_to_tools,
    get_all_installed_tool_ids_on_server,
    get_github_repo,
    get_last_url_position,
    get_suite_ID_fallback,
    get_tool_github_repositories,
)
from github import Github
from requests import HTTPError

SCRIPT_DIR = os.path.dirname(os.path.realpath(__file__))
GALAX_TOOLS_API_PATH = os.path.join(SCRIPT_DIR, "test-data", "galaxy_api_tool_mock.json")


<<<<<<< HEAD
class TestAddTutorialIdsToTools(unittest.TestCase):

    def setUp(self) -> None:
        # Sample tools data
        self.tools: List[Dict[str, Any]] = [
            {"Tool IDs": ["taxonomy_krona_chart"], "name": "Krona"},
            {"Tool IDs": ["humann2"], "name": "HUMAnN2"},
            {"Tool IDs": ["non_matching_tool"], "name": "UnknownTool"},
        ]

        # Sample tutorials JSON (as a list)
        self.tutorials = [
            {"id": "microbiome/introduction", "short_tools": ["taxonomy_krona_chart", "humann2"]},
            {"id": "metagenomics/analysis", "short_tools": ["humann2"]},
        ]

        # Write tutorial data to a temp file
        self.temp_file = tempfile.NamedTemporaryFile(delete=False, mode="w", suffix=".json")
        json.dump(self.tutorials, self.temp_file)
        self.temp_file.close()
        self.tutorial_path = self.temp_file.name

    def tearDown(self) -> None:
        os.remove(self.tutorial_path)

    def test_add_tutorial_ids_to_tools(self) -> None:
        updated_tools = add_tutorial_ids_to_tools(self.tools, self.tutorial_path)

        expected = {
            "taxonomy_krona_chart": ["microbiome/introduction"],
            "humann2": ["microbiome/introduction", "metagenomics/analysis"],
            "non_matching_tool": [],
        }

        for tool in updated_tools:
            tool_id = tool["Tool IDs"][0]
            self.assertEqual(sorted(tool["Related Tutorials"]), sorted(expected[tool_id]))


class TestAddWorkflowIdsToTools(unittest.TestCase):

    def setUp(self) -> None:
        self.workflows: List[Dict[str, Any]] = [
            {"link": "workflow_1", "tools": ["tool_a", "tool_b"]},
            {"link": "workflow_2", "tools": ["tool_c"]},
            {"link": "workflow_3", "tools": ["tool_a"]},
        ]

        self.temp_file = tempfile.NamedTemporaryFile(delete=False, mode="w", suffix=".json")
        json.dump(self.workflows, self.temp_file)
        self.temp_file.close()

    def tearDown(self) -> None:
        os.unlink(self.temp_file.name)

    def test_adds_related_workflows(self) -> None:
        tools: List[Dict[str, Any]] = [
            {"Tool IDs": ["tool_a", "tool_c"]},
            {"Tool IDs": ["tool_b"]},
            {"Tool IDs": ["nonexistent_tool"]},
        ]

        expected: List[Dict[str, Any]] = [
            {"Tool IDs": ["tool_a", "tool_c"], "Related Workflows": ["workflow_1", "workflow_2", "workflow_3"]},
            {"Tool IDs": ["tool_b"], "Related Workflows": ["workflow_1"]},
            {"Tool IDs": ["nonexistent_tool"], "Related Workflows": []},
        ]

        result: List[Dict[str, Any]] = add_workflow_ids_to_tools(tools, self.temp_file.name)
        for res, exp in zip(result, expected):
            self.assertEqual(sorted(res["Related Workflows"]), sorted(exp["Related Workflows"]))
=======
class TestGetSuiteIDFallback(unittest.TestCase):

    def test_suite_id_already_set(self) -> None:
        metadata: Dict[str, Any] = {"Suite ID": "existing_suite", "bio.tool ID": "SomeTool"}
        tool = Mock()
        tool.path = "some/path/to/tool_folder"
        result = get_suite_ID_fallback(metadata, tool)
        self.assertEqual(result["Suite ID"], "existing_suite")

    def test_suite_id_none_bio_tool_id_present(self) -> None:
        metadata: Dict[str, Any] = {"Suite ID": None, "bio.tool ID": "MyToolSuite"}
        tool = Mock()
        tool.path = "some/path/to/tool_folder"
        result = get_suite_ID_fallback(metadata, tool)
        self.assertEqual(result["Suite ID"], "mytoolsuite")

    def test_suite_id_and_bio_tool_id_none(self) -> None:
        metadata: Dict[str, Any] = {"Suite ID": None, "bio.tool ID": None}
        tool = Mock()
        tool.path = "toolshed/repos/dev/suite_xyz"
        result = get_suite_ID_fallback(metadata, tool)
        self.assertEqual(result["Suite ID"], "suite_xyz")
>>>>>>> 3fd06328


class TestGetToolGithubRepositories(unittest.TestCase):
    """
    Unit tests for the get_tool_github_repositories function.
    """

    def setUp(self) -> None:
        """
        Shared mock setup for GitHub repo hierarchy and content.
        """
        # Mocked file content returned by get_string_content
        self.mock_repositories_content: str = (
            "https://github.com/genouest/galaxy-tools\n"
            "https://github.com/galaxyproject/galaxy\n"
            "https://github.com/TGAC/earlham-galaxytools\n"
        )

        # Mock GitHub repo object
        self.mock_content: Any = MagicMock()
        self.mock_repo: Any = MagicMock()
        self.mock_repo.get_contents.return_value = self.mock_content

        # Mock GitHub user
        self.mock_user: Any = MagicMock()
        self.mock_user.get_repo.return_value = self.mock_repo

        # Mock GitHub instance
        self.mock_g: Any = MagicMock()
        self.mock_g.get_user.return_value = self.mock_user

    @patch("extract_galaxy_tools.get_string_content")
    def test_get_tool_github_repositories(self, mock_get_string_content: MagicMock) -> None:
        """
        Test that get_tool_github_repositories returns a list of repository URLs
        when run_test=False and add_extra_repositories=False.
        """
        mock_get_string_content.return_value = self.mock_repositories_content

        result: list[str] = get_tool_github_repositories(
            g=self.mock_g,
            repository_list="repositories01.list",
            run_test=False,
            add_extra_repositories=False,
        )

        self.assertEqual(
            result,
            [
                "https://github.com/genouest/galaxy-tools",
                "https://github.com/galaxyproject/galaxy",
                "https://github.com/TGAC/earlham-galaxytools",
            ],
        )

        self.mock_repo.get_contents.assert_called_once_with("repositories01.list")
        mock_get_string_content.assert_called_once_with(self.mock_content)

    @patch("extract_galaxy_tools.configs", {"extra-repositories": ["https://github.com/extra/repo"]})
    @patch("extract_galaxy_tools.get_string_content")
    def test_get_tool_github_repositories_with_extra(self, mock_get_string_content: MagicMock) -> None:
        """
        Test that get_tool_github_repositories appends extra repositories from config
        when add_extra_repositories=True.
        """
        mock_get_string_content.return_value = self.mock_repositories_content

        result: list[str] = get_tool_github_repositories(
            g=self.mock_g,
            repository_list="repositories01.list",
            run_test=False,
            add_extra_repositories=True,
        )

        self.assertEqual(
            result,
            [
                "https://github.com/genouest/galaxy-tools",
                "https://github.com/galaxyproject/galaxy",
                "https://github.com/TGAC/earlham-galaxytools",
                "https://github.com/extra/repo",
            ],
        )


class TestGetGithubRepo(unittest.TestCase):
    """
    Unit tests for the get_github_repo function.
    """

    def test_valid_repo_url(self) -> None:
        """
        Test that a valid GitHub URL returns the correct mocked repository object.
        """
        mock_repo = MagicMock()
        mock_user = MagicMock()
        mock_user.get_repo.return_value = mock_repo

        mock_g = MagicMock(spec=Github)
        mock_g.get_user.return_value = mock_user

        url = "https://github.com/galaxyproject/galaxy"
        result = get_github_repo(url, mock_g)

        self.assertEqual(result, mock_repo)
        mock_g.get_user.assert_called_once_with("galaxyproject")
        mock_user.get_repo.assert_called_once_with("galaxy")

    def test_url_with_trailing_slash(self) -> None:
        """
        Test that URLs ending with a slash are handled correctly.
        """
        mock_repo = MagicMock()
        mock_user = MagicMock()
        mock_user.get_repo.return_value = mock_repo

        mock_g = MagicMock()
        mock_g.get_user.return_value = mock_user

        url = "https://github.com/usegalaxy-eu/tools-iuc/"
        result = get_github_repo(url, mock_g)

        self.assertEqual(result, mock_repo)
        mock_g.get_user.assert_called_once_with("usegalaxy-eu")
        mock_user.get_repo.assert_called_once_with("tools-iuc")

    def test_url_with_dot_git_suffix(self) -> None:
        """
        Test that URLs ending with .git are cleaned and handled.
        """
        mock_repo = MagicMock()
        mock_user = MagicMock()
        mock_user.get_repo.return_value = mock_repo

        mock_g = MagicMock()
        mock_g.get_user.return_value = mock_user

        url = "https://github.com/usegalaxy-eu/tools-iuc.git"
        result = get_github_repo(url, mock_g)

        self.assertEqual(result, mock_repo)
        mock_g.get_user.assert_called_once_with("usegalaxy-eu")
        mock_user.get_repo.assert_called_once_with("tools-iuc")

    def test_invalid_url(self) -> None:
        """
        Test that a ValueError is raised when the URL does not start with the expected prefix.
        """
        mock_g = MagicMock()

        with self.assertRaises(ValueError):
            get_github_repo("http://example.com/repo", mock_g)


class TestGetLastUrlPosition(unittest.TestCase):
    """
    Unit tests for the get_last_url_position function.
    """

    def test_toolshed_url(self) -> None:
        """
        Should return the last component of a toolshed-style ID.
        """
        tool_id = "toolshed.g2.bx.psu.edu/repos/iuc/snpsift/snpSift_filter"
        expected = "snpSift_filter"
        self.assertEqual(get_last_url_position(tool_id), expected)

    def test_no_slashes(self) -> None:
        """
        Should return the input unchanged if there's no '/'.
        """
        tool_id = "fastqc"
        expected = "fastqc"
        self.assertEqual(get_last_url_position(tool_id), expected)


class TestGetAllInstalledToolIdsOnServer(unittest.TestCase):
    """
    Unit tests for get_all_installed_tool_ids_on_server.
    """

    def setUp(self) -> None:
        # Clear the cache so each test starts fresh
        get_all_installed_tool_ids_on_server.cache_clear()

        # Load the JSON Galaxy API mock data
        with open(GALAX_TOOLS_API_PATH, encoding="utf-8") as f:
            self.sample_json = json.load(f)

    @patch("extract_galaxy_tools.requests.get")
    def test_successful_fetch(self, mock_get: MagicMock) -> None:
        """When the server returns valid JSON, we get back the list of IDs."""
        mock_resp = MagicMock()
        mock_resp.raise_for_status.return_value = None
        mock_resp.json.return_value = self.sample_json
        mock_get.return_value = mock_resp

        ids1 = get_all_installed_tool_ids_on_server("https://usegalaxy.org")
        ids2 = get_all_installed_tool_ids_on_server("https://usegalaxy.org/")

        expected = ["upload1", "ds_seek_test"]
        self.assertEqual(ids1, expected)
        self.assertEqual(ids2, expected)

        mock_get.assert_called_with("https://usegalaxy.org/api/tools", params={"in_panel": False})

    @patch("extract_galaxy_tools.requests.get")
    def test_raise_for_status_failure(self, mock_get: MagicMock) -> None:
        """If raise_for_status raises, return an empty list."""
        mock_resp = MagicMock()
        mock_resp.raise_for_status.side_effect = HTTPError("Bad request")
        mock_get.return_value = mock_resp

        result = get_all_installed_tool_ids_on_server("https://usegalaxy.org")
        self.assertEqual(result, [])

    @patch("extract_galaxy_tools.requests.get")
    def test_json_parse_failure(self, mock_get: MagicMock) -> None:
        """If .json() raises, return an empty list."""
        mock_resp = MagicMock()
        mock_resp.raise_for_status.return_value = None
        mock_resp.json.side_effect = ValueError("Invalid JSON")
        mock_get.return_value = mock_resp

        result = get_all_installed_tool_ids_on_server("https://usegalaxy.org")
        self.assertEqual(result, [])<|MERGE_RESOLUTION|>--- conflicted
+++ resolved
@@ -28,7 +28,6 @@
 GALAX_TOOLS_API_PATH = os.path.join(SCRIPT_DIR, "test-data", "galaxy_api_tool_mock.json")
 
 
-<<<<<<< HEAD
 class TestAddTutorialIdsToTools(unittest.TestCase):
 
     def setUp(self) -> None:
@@ -100,7 +99,8 @@
         result: List[Dict[str, Any]] = add_workflow_ids_to_tools(tools, self.temp_file.name)
         for res, exp in zip(result, expected):
             self.assertEqual(sorted(res["Related Workflows"]), sorted(exp["Related Workflows"]))
-=======
+
+            
 class TestGetSuiteIDFallback(unittest.TestCase):
 
     def test_suite_id_already_set(self) -> None:
@@ -123,7 +123,6 @@
         tool.path = "toolshed/repos/dev/suite_xyz"
         result = get_suite_ID_fallback(metadata, tool)
         self.assertEqual(result["Suite ID"], "suite_xyz")
->>>>>>> 3fd06328
 
 
 class TestGetToolGithubRepositories(unittest.TestCase):
