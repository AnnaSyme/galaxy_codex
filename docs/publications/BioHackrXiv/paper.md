--- conflicted
+++ resolved
@@ -25,19 +25,15 @@
   - name: Ove Johan Ragnar Gustafsson
 	orcid: 0000-0002-2977-5032
 	affiliation: 5
-<<<<<<< HEAD
   - name: Engy Nasr
 	orcid: 0000-0001-9047-4215
 	affiliation: 1
   - name: Tunc Kayikcioglu
 	orcid: 0000-0003-2205-8062
 	affiliation: 1
-
-=======
   - name: Joseph Wang
 	orcid:
 	affiliation: 6
->>>>>>> c3bc8076
 affiliations:
   - name: Bioinformatics Group, Department of Computer Science, University of Freiburg, Freiburg, Germany
 	index: 1
@@ -65,77 +61,50 @@
 
 # Introduction or Background
 
-<<<<<<< HEAD
-Galaxy[@10.1093/nar/gkac247] is a web-based analysis platform offering almost 10,000 different tools, which are developed across various GitHub repositories. 
+Galaxy[@citesAsAuthority:10.1093/nar/gkac247] is a web-based analysis platform offering almost 10,000 different tools, which are developed in various GitHub repositories.  
 Furthermore, Galaxy also embraces granular implementation of software tools as sub-modules. 
-In practice, this means that tool suites are separated into Galaxy tools, also known as wrappers, that capture their component operations. 
-Some key examples of suites include [Mothur](https://bio.tools/mothur)[@doi:10.1128/AEM.01541-09] and [OpenMS](https://bio.tools/openms)[@rost2016openms], which translate to tens and even hundreds of Galaxy tools. 
-While granularity supports the composability of tools into rich domain-specific workflows, this decentralized development and sub-module architecture makes it difficult for Galaxy users to find and reuse tools. 
-It may also result in Galaxy tool developers duplicating efforts by simultaneously wrapping the same software. 
-This is further complicated by a lack of tool metadata, which prevents filtering for all tools in a specific research community or domain, and makes it all but impossible to employ advanced filtering with ontology terms and operations like EDAM[@black2021edam]. 
+In practice, this means that tool suites are separated into sets of Galaxy tools, also known as Galaxy wrappers, that contain functionality of a corresponding sub-component.
+Some key examples of tool suites include [Mothur](https://bio.tools/mothur)[@citesAsAuthority:doi:10.1128/AEM.01541-09] and [OpenMS](https://bio.tools/openms)[@citesAsAuthority:rost2016openms], which translate to tens and even hundreds of Galaxy tools. 
+While granularity supports the composability of tools into diverse purpose-specific workflows, this decentralised development and modular architecture make it difficult for Galaxy users to find and use tools. 
+It may also result in Galaxy tool-wrapper developers duplicating efforts by simultaneously wrapping the same software. 
+This is further complicated by the lack of tool metadata, which prevents filtering of tools as relevant for a specific scientific community or domain, and makes it impossible to employ advanced filtering by ontology terms like ones from EDAM[@citesAsAuthority:black2021edam]. 
 The final challenge is also an opportunity: the global nature of Galaxy means that it is a big community. 
-Solving the visibility of tools across this ecosystem and the potential benefits are far-reaching for global collaboration on tool and workflow development.
-
-
-To provide the research community with a comprehensive list of available Galaxy tools, 
-a pipeline was developed at the ELIXIR BioHackathon Europe 2023 that collects Galaxy wrappers from a list of Git repositories and automatically extracts their metadata (including Conda version, bio.tools[@ison2016tools] identifiers, and EDAM annotations). 
+Solving the visibility of tools across this "ecosystem", and the potential benefits, are far-reaching for global collaboration on development of data-analysis tools and workflows.
+
+To provide the scientific community with a comprehensive list of available Galaxy tools, 
+we developed a pipeline at the [ELIXIR BioHackathon Europe 2023](https://2023.biohackathon-europe.org) that collects Galaxy wrappers from a list of GitHub repositories and automatically extracts their metadata (including Conda version, bio.tools identifiers[@usesDataFrom:ison2016tools, @usesDataFrom:Ison2019], and EDAM annotations). 
 The workflow also queries the availability of the tools from the three main Galaxy servers (usegalaxy.*) as well as usage statistics from usegalaxy.eu (the other servers will be queried for usage statistics in coming updates). 
-
 
 Crucially, the pipeline can filter its inputs to only include tools that are relevant to a specific research community. 
 Based on the selected filters, a community-specific interactive table is generated that can be embedded, e.g. into the respective Galaxy Hub page or Galaxy subdomain. 
 This table allows further filtering and searching for fine-grained tool selection. 
 The pipeline is fully automated and executes on a weekly basis. 
-Any research community can apply the pipeline to create a table specific to their community.
-
+Any scientific community can apply the pipeline to create a table specific to their needs.
 
 An interactive table that presents metadata is only as useful as the metadata annotations it is capturing. 
 To improve the metadata coverage for the interactive table, the project also directly addressed the quality of tool annotations in bio.tools for the microGalaxy community: 
 a community with a focus on tools related to microbial research. 
+
 Annotation guidelines were established for this purpose, the process of updating Galaxy tool wrappers to include bio.tools identifiers was started and the outcome of these activities was evaluated using a crowdsourced approach. During the BioHackathon Europe week, the annotation practices were applied to the tools selected from the microGalaxy community. 
 This effort allowed the team to connect more than 50 tools to their respective bio.tools entry, update the registry entry, and peer-review the result. 
 
-The established pipeline and the annotation guidelines can support any research community to improve the findability, visibility, comparability, and accessibility of their Galaxy tools. 
-Here we describe the methods and processes that resulted from this project and highlight how this will now allow the microGalaxy community to confidently navigate an ever-expanding landscape of research software in the Galaxy framework.
-=======
-Galaxy[@citesAsAuthority:10.1093/nar/gkac247] is a web-based analysis platform offering almost 10,000 different tools, which are developed in various GitHub repositories. 
-Furthermore, Galaxy also embraces granular implementation of software tools as sub-modules. 
-In practice, this means that tool suites are separated into sets of Galaxy tools, also known as Galaxy wrappers, that contain functionality of a corresponding sub-component. Some key examples of tool suites include [Mothur](https://bio.tools/mothur)[@citesAsAuthority:doi:10.1128/AEM.01541-09] and [OpenMS](https://bio.tools/openms)[@citesAsAuthority:rost2016openms], which translate to tens and even hundreds of Galaxy tools. 
-While granularity supports the composability of tools into diverse purpose-specific workflows, this decentralised development and modular architecture make it difficult for Galaxy users to find and use tools. It may also result in Galaxy tool-wrapper developers duplicating efforts by simultaneously wrapping the same software. 
-This is further complicated by the lack of tool metadata, which prevents filtering of tools as relevant for a specific scientific community or domain, and makes it impossible to employ advanced filtering by ontology terms like ones from EDAM[@citesAsAuthority:black2021edam]. 
-The final challenge is also an opportunity: the global nature of Galaxy means that it is a big community. Solving the visibility of tools across this "ecosystem", and the potential benefits, are far-reaching for global collaboration on development of data-analysis tools and workflows.
-
-
-To provide the scientific community with a comprehensive list of available Galaxy tools, we developed a pipeline at the [ELIXIR BioHackathon Europe 2023](https://2023.biohackathon-europe.org) that collects Galaxy wrappers from a list of GitHub repositories and automatically extracts their metadata (including Conda version, bio.tools identifiers[@usesDataFrom:ison2016tools, @usesDataFrom:Ison2019], and EDAM annotations). The pipeline also queries the availability of the tools and usage statistics from the three main Galaxy servers (https://usegalaxy.eu, https://usegalaxy.org, https://usegalaxy.org.au).
-
-
-Crucially, the pipeline can filter its inputs to only include tools that are relevant to a specific scientific community. Based on the selected filters, a community-specific interactive table is generated that can be embedded, _e.g._ into the respective Galaxy Hub page or Galaxy subdomain. This table allows further filtering and searching for fine-grained tool selection. The pipeline is fully automated and executes on a weekly basis. Any scientific community can apply the pipeline to create a table specific to their needs.
-
-
-An interactive table that presents metadata is only as useful as the metadata annotations it is capturing. 
-To improve the metadata coverage for the interactive table, the project also directly addressed the quality of tool annotations in bio.tools for the microGalaxy community: a community with a focus on tools related to microbial research. 
-Annotation guidelines were established for this purpose, the process of updating Galaxy tool wrappers to include bio.tools identifiers was started and the outcome of these activities was evaluated using a crowdsourced approach. During the BioHackathon Europe week, the annotation practices were applied to the tools selected from the microGalaxy community. 
-This effort allowed the team to connect more than 50 tools to their respective bio.tools entry, update the registry entry, and peer-review the result. 
-
-
-The established pipeline and the annotation guidelines can support any scientific community to improve the findability, visibility, comparability, and accessibility of their Galaxy tools. Here we describe the methods and processes that resulted from this project, and highlight how this will now allow the microGalaxy community to confidently navigate an ever-expanding landscape of research software in the Galaxy framework.
->>>>>>> c3bc8076
+The established pipeline and the annotation guidelines can support any scientific community to improve the findability, visibility, comparability, and accessibility of their Galaxy tools. 
+Here we describe the methods and processes that resulted from this project, and highlight how this will now allow the microGalaxy community to confidently navigate an ever-expanding landscape of research software in the Galaxy framework.
 
 
 # Methods
 
 ## Domain-specific interactive tools table
 
-<<<<<<< HEAD
-Galaxy tool wrapper suites are first parsed from multiple GitHub repositories. 
-In effect, the repositories monitored by the planemo-monitor [@Bray2022.03.13.483965] are scraped using a custom script. 
-The planemo-monitor is part of the Galaxy tool update infrastructure and keeps track of the most up-to-date tool development repositories. 
-
-Metadata is extracted from each tool wrapper suite. 
-This includes: wrapper suite ID, scientific category, BioConda dependency, and a bio.tools repository URL. 
+Galaxy tool-wrapper suites are first parsed from multiple GitHub repositories. 
+In effect, the repositories monitored by the planemo-monitor [@citesAsAuthority:Bray2022.03.13.483965] are scraped using a custom script. 
+The planemo-monitor is part of the Galaxy tool-update infrastructure, and keeps track of the most up-to-date tool development repositories.
+
+Metadata is extracted from each tool-wrapper suite. 
+This includes: wrapper suite ID, scientific category, Bioconda dependency, and a repository URL from bio.tools. 
 As a tool suite can be composed of multiple individual tools, the tool IDs for each tool are also extracted.
-The bio.tools reference is used to request annotations via the bio.tools API, including bio.tools description, EDAM function, and EDAM operation[@black2021edam].
-The conda package version is retrieved via the BioConda API and compared to the tool wrapper API to determine a tool’s update state (i.e. to update, no update required). 
+The bio.tools reference is used to request annotations via the bio.tools API, including bio.tools description, and functionality annotation using EDAM ontology concepts[@usesDataFrom:black2021edam]. 
+The Conda package version is retrieved via the Bioconda API and compared to the tool wrapper API to determine a tool’s update state (_i.e._ to update, or no update required). 
 
 The Galaxy API is used to query if each tool is installed on one of the three large Galaxy servers ([usegalaxy.eu](https://usegalaxy.eu/), [usegalaxy.org](https://usegalaxy.org/), [usegalaxy.org.au](https://usegalaxy.org.au/)). Furthermore, the tool usage statistics can be retrieved from an SQL query that needs to be executed by Galaxy admins. 
 The query used in the current implementation shows the overall tool usage as well as how many users executed a tool in the last 2 years on the european server ([usegalaxy.eu](https://usegalaxy.eu/)). 
@@ -161,30 +130,9 @@
 The usage of an iframe enables updates for the table to propagate automatically to any website where it is deployed. 
 
 Any Galaxy community can use the pipeline by adding a folder in the [GitHub repository](https://github.com/galaxyproject/galaxy_tool_extractor/data/communities). 
-To initialize the pipeline for a new community you need to add a list of categories to a file called categories. Additionally, tools that should be excluded or included after filtering can be added to respective files as well. 
-A working example of the community configuration files can be found in the folder for the microgalaxy community. 
-=======
-Galaxy tool-wrapper suites are first parsed from multiple GitHub repositories. In effect, the repositories monitored by the planemo-monitor [@citesAsAuthority:Bray2022.03.13.483965] are scraped using a custom script. The planemo-monitor is part of the Galaxy tool-update infrastructure, and keeps track of the most up-to-date tool development repositories. 
-
-Metadata is extracted from each tool-wrapper suite. This includes: wrapper suite ID, scientific category, Bioconda dependency, and a repository URL from bio.tools. As a tool suite can be composed of multiple individual tools, the tool IDs for each tool are also extracted.
-The bio.tools reference is used to request annotations via the bio.tools API, including bio.tools description, and functionality annotation using EDAM ontology concepts[@usesDataFrom:black2021edam]. The Conda package version is retrieved via the Bioconda API and compared to the tool wrapper API to determine a tool’s update state (_i.e._ to update, or no update required). 
-
-The Galaxy API is used to query if each tool is installed on one of the three large Galaxy servers ([usegalaxy.eu](https://usegalaxy.eu/), [usegalaxy.org](https://usegalaxy.org/), [usegalaxy.org.au](https://usegalaxy.org.au/)). Furthermore, the tool usage statistics can be retrieved from an SQL query that needs to be executed by Galaxy admins. The query used in the current implementation shows how many users executed a tool in the last 2 years on the European server ([usegalaxy.eu](https://usegalaxy.eu/)). 
-
-The output of the pipeline is a table that combines Galaxy wrappers with their metadata. 
-The complete table can then be filtered to include only tools with relevance for specific communities. 
-The initial filtering step is based on the scientific category, which is defined for every Galaxy wrapper. These categories are high-level and cannot distinguish between specific tool functions. However, they allow for the isolation of a subgroup of the initial table for further curation. 
-The filtered table can be manually curated by community curators. 
-The curation step involves annotating which of the extracted tools should be kept in the final table. 
-Curators can use the EDAM annotations and tool descriptions to assist with this curation step. 
-The labels for each tool are stored to reduce the replication of effort even further. The practical outcome is that for repeat executions of the workflow, only new tools require curation. 
-
-The curated tools are transformed into an interactive web table using the data tables framework (**cite**). The table is hosted on GitHub and deployed via GitHub pages for each community. This implementation enables complex queries and filtering without the need for a database backend. The table can be embedded in any website via an iframe: examples include the Galaxy Community Hub page for microGalaxy (**cite**) or a specific Galaxy subdomain (**cite**). Furthermore, a word cloud based on the usage statistics of the tools is created. 
-
-The workflow is scheduled via GitHub actions to run weekly, providing an up-to-date table for each community. The usage of an iframe enables updates for the table to propagate automatically to any website where it is deployed. 
-
-Any Galaxy community can use the pipeline by adding a folder in the [GitHub repository](https://github.com/galaxyproject/galaxy_tool_extractor/data/communities). To initialise the pipeline for a new community you need to add a list of categories to a file called 'categories'. Additionally, tools that should be excluded or included after filtering, can be added to respective files as well. A working example of the community configuration files can be found in the folder for the microGalaxy community. 
->>>>>>> c3bc8076
+To initialise the pipeline for a new community you need to add a list of categories to a file called 'categories'. 
+Additionally, tools that should be excluded or included after filtering, can be added to respective files as well. 
+A working example of the community configuration files can be found in the folder for the microgalaxy community.
 
 ![Workflow of the Galaxy tool metadata extractor pipeline. Tool wrappers are parsed from different repositories and additional metadata is retrieved from bio.tools, Bioconda, and the main public Galaxy servers. Upon filtering and manual curation of the data for specific scientific communities, the data is transformed into interactive web tables and a tool usage statistics-based word cloud, that can be integrated into any website. \label{metadata_extractor_pipeline}](./figures/flowchart.png)
 
@@ -197,19 +145,12 @@
 
 ![xref snippet example for a Galaxy tool wrapper that contains the tool [Racon](https://bio.tools/Racon). \label{xref_snippet}](./xref.png)
 
-<<<<<<< HEAD
 bio.tools is then checked to confirm that a bio.tools identifier does, or does not, exist. 
 The reason for this is that even if a bio.tools identifier exists in a tool wrapper, it may not necessarily exist in bio.tools. 
 This is an observation based on real-world annotation errors and serves as a useful supporting step to improve Galaxy wrapper annotations and the completeness of the bio.tools registry. 
 In addition, if a bio.tools identifier is not included in the wrapper, this does not mean that there is not a bio.tools identifier available in the registry.
-=======
-bio.tools is then checked to confirm that a bio.tools identifier does, or does not, exist. The reason for this is that even if a bio.tools identifier exists in a tool wrapper, it may not necessarily exist in bio.tools. This is an observation based on real-world annotation errors and serves as a useful supporting step to improve Galaxy wrapper annotations and the completeness of the bio.tools registry. In addition, if a bio.tools identifier is not included in the wrapper, this does not mean that there is not a bio.tools identifier available in the registry.
 
 There are then two curation paths to choose from, depending on whether a bio.tools identifier exists in the XML wrapper. In both cases, if no bio.tools entry exists, a new entry should be created and updated using the bio.tools wizard. The creation and update of an entry includes adding concepts from the EDAM ontology. This annotation process can be simplified through the use of [EDAM Browser](https://edamontology.github.io/edam-browser/)[@citesAsAuthority:edamBrowser].
->>>>>>> c3bc8076
-
-There are then two curation paths to choose from, depending on if a bio.tools identifier exists in the XML wrapper. In both cases, if no bio.tools entry exists, a new entry should be created and updated using the bio.tools wizard. The creation and update of an entry includes adding EDAM ontology topics and operations. 
-This annotation process can be simplified through the use of the [EDAM browser](https://edamontology.github.io/edam-browser/).
 
 In the case where no bio.tools identifier exists in the Galaxy *.xml wrapper, the development repository needs to be forked and a new branch created. 
 A new xref snippet can then be added, and a pull request (PR) generated against the original repository.
@@ -220,13 +161,9 @@
 
 # Outcomes and results
 
-<<<<<<< HEAD
 There were multiple concrete outcomes from this BioHackathon project, including the interactive Galaxy tools table, a process for updating bio.tools, an in development GTN tutorial describing this process, and an update to the Galaxy IUC standards for tool wrapping. 
 These are described in more detail below.
-=======
-There were multiple concrete outcomes from this BioHackathon project, including the interactive Galaxy tools table, a process for updating bio.tools, an in-development GTN tutorial describing this process, and an update to the Galaxy IUC standards for tool wrapping. These are described in more detail below.
-
->>>>>>> c3bc8076
+
 
 ## Prototype interactive table for Galaxy communities
 
@@ -248,7 +185,6 @@
 
 # Conclusion and outlook
 
-<<<<<<< HEAD
 The project was able to successfully meet its aim of creating reusable prototypes and processes that make the richness of the Galaxy tools ecosystem more discoverable and understandable.
 Central to this work was the Galaxy tool metadata extractor pipeline, which is currently generating comprehensive and interactive tabular summaries of Galaxy tools for the microbiome analysis and imaging domains within Galaxy, and which at publication can be reused by any Galaxy group or community.
 The generated tabular tool summary provides valuable information that extends beyond the use case of community tool organization, therefore an integration with the [Research Software Ecosystem (RSEc)](https://github.com/research-software-ecosystem) is currently being implemented.
@@ -256,14 +192,7 @@
 
 A set of updates to standards and processes was also created. 
 These will support the on-going growth of the metadata hosted by the interactive tables: primarily by helping communities to maintain and extend the annotations of Galaxy tool wrappers, and the bio.tools ecosystem on which these wrapper annotations depend.
-=======
-The project was able to successfully meet its aim of creating reusable prototypes and processes that make the richness of the Galaxy tools ecosystem more discoverable and understandable. Central to this work was the Galaxy tool metadata extractor pipeline, which is currently generating comprehensive and interactive tabular summaries of Galaxy tools for the microbiome analysis and imaging domains within Galaxy, and which at publication can be reused by any Galaxy group or community. A set of updates to standards and processes was also created. These will support the on-going growth of the metadata hosted by the interactive tables: primarily by helping communities to maintain and extend the annotations of Galaxy tool wrappers, and the bio.tools ecosystem on which these wrapper annotations depend.
-
-
-
-
-
->>>>>>> c3bc8076
+
 
 # Acknowledgements
 
