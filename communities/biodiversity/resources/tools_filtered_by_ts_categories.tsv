<<<<<<< HEAD
Galaxy wrapper id	Description	To keep	Deprecated
EMLassemblyline	Tools using EML Assembly Line R package to generate EML metadata from template metadata files and vice versa		
Ecoregionalization_workflow	Tools to compute ecoregionalization with BRT model predictions and clustering.		
Geom_mean_workflow	Tools to compute The evolution of the total volume of very large trees, standing dead wood and dead wood on the ground on an area and the rate of devolution of the volume of wood favorable to biodiversity by large ecological regions (France).		
PAMPA	Tools to compute and analyse biodiversity metrics		
TrimNs	TrimNs is used to trim and remove fake cut sites from bionano hybrid scaffold data in the VGP pipeline		
abacas	Order and Orientate Contigs		
abyss	Assembly By Short Sequences - a de novo, parallel, paired-end sequence assembler		
annotatemyids	annotateMyIDs: get annotation for a set of IDs using the Bioconductor annotation packages		
aquainfra_importer	A data source tool for downloading datasets via the AquaINFRA Interaction Platform.		
aquainfra_ogc_api_processes	Wrapper for OGC API Processes developed in the AquaINFRA project.		
argnorm	argNorm is a tool to normalize antibiotic resistance genes (ARGs) by mapping them to the antibiotic resistance ontology (ARO) created by the CARD database		
assembly-stats	Assembly metric visualisations to facilitate rapid assessment and comparison of assembly quality.		
assemblystats	Summarise an assembly (e.g. N50 metrics)		
bam2mappingstats	Generates mapping stats from a bam file.		
baseline_calculator	Toxicity prediction using QSAR models		
=======
Suite ID	Description	To keep	Deprecated
Geometric means (Dead wood)	Tools to compute The evolution of the total volume of very large trees, standing dead wood and dead wood on the ground on an area and the rate of devolution of the volume of wood favorable to biodiversity by large ecological regions (France).		
Make data paper sketches from EML	This tool derived from the R Shiny App MetaShRIMPS <https://github.com/TanguyGen/metaCure> is made to produce draft of data paper from Ecological Metadata Language (EML) based metadata documents.		
abacas	Order and Orientate Contigs		
abyss	Assembly By Short Sequences - a de novo, parallel, paired-end sequence assembler		
annotatemyids	annotateMyIDs: get annotation for a set of IDs using the Bioconductor annotation packages		
argnorm	argNorm is a tool to normalize antibiotic resistance genes (ARGs) by mapping them to the antibiotic resistance ontology (ARO) created by the CARD database		
assembly_stats	Assembly metric visualisations to facilitate rapid assessment and comparison of assembly quality.		
assemblystats	Summarise an assembly (e.g. N50 metrics)		
bam2mappingstats	Generates mapping stats from a bam file.		
baseline_toxicity_calculator	Toxicity prediction using QSAR models		
>>>>>>> f40f1568
bionano	Bionano Solve is a set of tools for analyzing Bionano data		
biotradis	Bio-Tradis is a tool suite dedicated to essentiality analyses with TraDis data.		
biscot	Bionano scaffolding correction tool		
blast_to_scaffold	Generate DNA scaffold from blastn or tblastx alignments of Contigs		
blastparser_and_hits	Parse blast outputs and compile hits		
blastx_to_scaffold	Generate DNA scaffold from blastx alignment of Contigs		
blobtoolkit	Identification and isolation non-target data in draft and publicly available genome assemblies.		
braker	BRAKER is a pipeline for fully automated prediction of protein coding gene structures with GeneMark-ES/ET and AUGUSTUS in novel eukaryotic genomes .		
braker3	BRAKER3 is a pipeline for fully automated prediction of protein coding gene structures with GeneMark-ES/ET and AUGUSTUS in novel eukaryotic genomes .		
cap3	cap3 wrapper		
<<<<<<< HEAD
champ_blocs	Compute indicators for turnover boulders fields		
chipseeker	A tool for ChIP peak annotation and visualization		
circexplorer2	Comprehensive and integrative circular RNA analysis toolset.		
clc_assembly_cell	Galaxy wrapper for the CLC Assembly Cell suite from CLCBio		
combine_assembly_stats	Combine multiple Assemblystats datasets into a single tabular report		
count_roi_variants	Count sequence variants in region of interest in BAM file		
coverage_stats	BAM coverage statistics using samtools idxstats and depth		
data_exploration	Explore data through multiple statistical tools		
deepsig	Predictor of signal peptides in proteins based on deep learning		
disco	DISCO is a overlap-layout-consensus (OLC) metagenome assembler		
dose_responses	A  tool for analyzing and visualizing the relationship between various doses and their corresponding biological responses		
ear	A tool to compile assembly reports and stastics from assembly pipeline		
=======
chipseeker	A tool for ChIP peak annotation and visualization		
circexplorer2	Comprehensive and integrative circular RNA analysis toolset.		
clc_assembly_cell	Galaxy wrapper for the CLC Assembly Cell suite from CLCBio		
combine_assemblystats	Combine multiple Assemblystats datasets into a single tabular report		
count_roi_variants	Count sequence variants in region of interest in BAM file		
coverage_stats	BAM coverage statistics using samtools idxstats and depth		
deepsig	Predictor of signal peptides in proteins based on deep learning		
disco	DISCO is a overlap-layout-consensus (OLC) metagenome assembler		
dose_response_analysis_tool	A  tool for analyzing and visualizing the relationship between various doses and their corresponding biological responses		
ecoregionalization	Tools to compute ecoregionalization with BRT model predictions and clustering.		
emlassemblyline	Tools using EML Assembly Line R package to generate EML metadata from template metadata files and vice versa		
erga_ear	A tool to compile assembly reports and stastics from assembly pipeline		
>>>>>>> f40f1568
evidencemodeler	EVidenceModeler (EVM) combines ab intio genetic predictions with protein and transcript alignments in weighted consensus genetic structures.		
fastk	FastK: A K-mer counter (for HQ assembly data sets)		
fermikit	FermiKit is a de novo assembly based variant calling pipeline for deep Illumina resequencing data.		
filter_spades_repeats	Remove short and repeat contigs/scaffolds		
flash	Fast Length Adjustment of SHort reads		
flye	Assembly of long and error-prone reads.		
<<<<<<< HEAD
funannotate	Funannotate is a genome prediction, annotation, and comparison software package.		
gdal	Geospatial Data Abstraction Library tools are all dedicated to manipulate raster and vector geospatial data formats.		
getorganelle	GetOrganelle - This toolkit assembles organelle genomes from genomic skimming data.		
goenrichment	Performs GO Enrichment analysis.		
=======
gdal	Geospatial Data Abstraction Library tools are all dedicated to manipulate raster and vector geospatial data formats.		
getorganelle	GetOrganelle - This toolkit assembles organelle genomes from genomic skimming data.		
>>>>>>> f40f1568
graphmap	Mapper for long, error-prone reads.		
hapcut2	Robust and accurate haplotype assembly for diverse sequencing technologies		
hapog	Hapo-G - Haplotype-Aware Polishing of Genomes		
helixer	Gene calling with Deep Neural Networks		
hifiasm	A fast haplotype-resolved de novo assembler		
<<<<<<< HEAD
hirondelle_crim_ogc_api_processes	This tool is a wrapper for OGC API Processes coming from https://osf.io/gfbws/.		
=======
>>>>>>> f40f1568
hisat	HISAT is a fast and sensitive spliced alignment program.		
hisat2	HISAT2 is a fast and sensitive spliced alignment program.		
hypo	Super Fast & Accurate Polisher for Long Read Genome Assemblies		
icescreen	ICEscreen identifies Integrative Conjugative Elements (ICEs) and Integrative Mobilizable Elements (IMEs) in Bacillota genomes.		
<<<<<<< HEAD
idba_ud	Wrappers for the idba assembler variants.		
instagraal	Large genome reassembly based on Hi-C data		
interpolation	Run IDW interpolation based on a .csv and .geojson file		
jellyfish	Jellyfish is a tool for fast, memory-efficient counting of k-mers in DNA		
khmer	In-memory nucleotide sequence k-mer counting, filtering, graph traversal and more		
links	Scaffold genome assemblies with long reads.		
make_data_paper_sketches	This tool derived from the R Shiny App MetaShRIMPS <https://github.com/TanguyGen/metaCure> is made to produce draft of data paper from Ecological Metadata Language (EML) based metadata documents.		
marine_omics	The Sanntis tool identify biosynthetic gene clusters (BGCs) in genomic & metagenomic data		
mean-per-zone	Creates a png image showing statistic over areas as defined in the vector file		
medenv	Retrieve environmental data from etopo, cmems and woa		
=======
idba	Wrappers for the idba assembler variants.		
instagraal	Large genome reassembly based on Hi-C data		
jellyfish	Jellyfish is a tool for fast, memory-efficient counting of k-mers in DNA		
khmer	In-memory nucleotide sequence k-mer counting, filtering, graph traversal and more		
links	Scaffold genome assemblies with long reads.		
mean_per_zone	Creates a png image showing statistic over areas as defined in the vector file		
>>>>>>> f40f1568
megahit	An ultra-fast single-node solution for large and complex metagenomics assembly via succinct de Bruijn graph.		
megahit_contig2fastg	A subprogram within the Megahit toolkit for converting contigs to assembly graphs (fastg)		
merqury	Merqury is a tool for evaluating genomes assemblies based of k-mer operations.		
meryl	Meryl a k-mer counter.		
<<<<<<< HEAD
metaeuk	MetaEuk is a modular toolkit designed for large-scale gene discovery andannotation in eukaryotic metagenomic contigs. Metaeuk combines the fast andsensitive homology search capabilities of MMseqs2 with a dynamic programmingprocedure to recover optimal exons sets. It reduces redundancies in multiplediscoveries of the same gene and resolves conflicting gene predictions onthe same strand. 		
=======
>>>>>>> f40f1568
minia	Short-read assembler based on a de Bruijn graph		
miniasm	Miniasm - Ultrafast de novo assembly for long noisy reads (though having no consensus step)		
mitobim	assemble mitochondrial genomes		
mitohifi	Assembly mitogenomes from Pacbio HiFi read.		
ncbi_egapx	Eukaryotic Genome Annotation Pipeline - External (EGAPx)		
necat	Error correction and de-novo assembly for ONT Nanopore reads		
nextdenovo	String graph-based de novo assembler for long reads		
novoplasty	NOVOPlasty is a de novo assembler and heteroplasmy/variance caller for short circular genomes.		
oases	Short read assembler		
<<<<<<< HEAD
obisindicators	Compute biodiveristy indicators for marine data from obis		
ocean	Access, process, visualise oceanographic data for the Earth System		
ogcProcess_otb_bandmath	Outputs a monoband image which is the result of a mathematical operation on several multi-band images.		
ogcProcess_otb_meanShiftSmoothing	This application smooths an image using the MeanShift algorithm.		
=======
pampa	Tools to compute and analyse biodiversity metrics		
>>>>>>> f40f1568
pharokka	rapid standardised annotation tool for bacteriophage genomes and metagenomes		
plasmidspades	Genome assembler for assemblying plasmid		
prodigal	A protein-coding gene prediction software tool for bacterial and archaeal genomes		
promer	Aligns two sets of contigs and reports amino acid substitutions between them		
purge_dups	Purge haplotigs and overlaps in an assembly based on read depth		
quast	Quast (Quality ASsessment Tool) evaluates genome assemblies.		
quickmerge	Merge long-read and hybrid assemblies to increase contiguity		
ragtag	Reference-guided scaffolding of draft genomes tool.		
<<<<<<< HEAD
raven	Raven is a de novo genome assembler for long uncorrected reads.		
regionalgam			
=======
>>>>>>> f40f1568
repeatexplorer2	Tool for annotation of repeats from unassembled shotgun reads.		
repeatmodeler	RepeatModeler - Model repetitive DNA		
retrieve_bold	Search a list of sequences in BOLD (Barcode of Life Data System) from specified taxa list and markers		
rnaquast	rnaQuast (RNA Quality Assessment Tool) evaluates genome assemblies.		
<<<<<<< HEAD
salsa2	A tool to scaffold long read assemblies with Hi-C		
=======
salsa	A tool to scaffold long read assemblies with Hi-C		
>>>>>>> f40f1568
sample_seqs	Sub-sample sequences files (e.g. to reduce coverage)		
samtools_depad	Re-align a SAM/BAM file with a padded reference (using samtools depad)		
samtools_depth	Coverage depth via samtools		
samtools_idxstats	BAM mapping statistics (using samtools idxstats)		
sdmpredictors	Terrestrial and marine predictors for species distribution modelling.		
seq_filter_by_mapping	Filter sequencing reads using SAM/BAM mapping files		
seq_primer_clip	Trim off 5' or 3' primers		
shasta	Fast de novo assembly of long read sequencing data		
shovill	Faster de novo assembly pipeline based around Spades		
smudgeplot	Inference of ploidy and heterozygosity structure using whole genome sequencing		
spades	SPAdes is an assembly toolkit containing various assembly pipelines. It implements the following 4 stages: assembly graph construction, k-bimer adjustment, construction of paired assembly graph and contig construction.		
spaln	Spaln (space-efficient spliced alignment) maps and aligns a set of cDNA or protein sequences onto a whole genomic sequence.		
<<<<<<< HEAD
spocc	Get species occurences data		
srs_tools	Compute biodiversity indicators for remote sensing data from Sentinel 2		
stoc	Tools to analyse STOC data.		
taxonomy_filter_refseq	Filter RefSeq by taxonomy		
taxonomy_krona_chart	Krona pie chart from taxonomic profile		
telescope	Single locus resolution of Transposable ELEment expression.		
tgsgapcloser	TGS-GapCloser uses error-prone long reads or preassembled contigs to fill N-gap in the genome assembly.		
transit	TRANSIT		
trycycler	Trycycler toolkit wrappers		
tsebra	This tool has been developed to combine BRAKER predictions.		
unicycler	Unicycler is a hybrid assembly pipeline for bacterial genomes.		
velvet	de novo genomic assembler specially designed for short read sequencing technologies		
velvet_optimiser	Automatically optimize Velvet assemblies		
verkko	Telomere-to-telomere assembly pipeline		
vigiechiro	Tools created by the vigiechiro team to analyses and identify chiro sounds files.		
wtdbg	WTDBG is a fuzzy Bruijn graph (FBG) approach to long noisy reads assembly.		
xarray	xarray (formerly xray) is an open source project and Python package that makes working withlabelled multi-dimensional arrays simple, efficient, and fun!xarray integrates with Dask to support parallel computations and streaming computation on datasetsthat don’t fit into memory.		
yahs	Yet Another Hi-C scaffolding tool		
zoo_project_ogc_api_processes	This tool is a wrapper for OGC API Processes (OTB) coming from the Zoo Project (https://zoo-project.github.io/docs/intro.html) and was created using the OGC-API-Process2Galaxy tool (https://github.com/AquaINFRA/OGC-API-Process2Galaxy). Check the README in the repository for more information.		
=======
spocc_occ	Get species occurences data		
stoceps	Tools to analyse STOC data.		
taxonomy_filter_refseq	Filter RefSeq by taxonomy		
taxonomy_krona_chart	Krona pie chart from taxonomic profile		
telescope_assign	Single locus resolution of Transposable ELEment expression.		
tgsgapcloser	TGS-GapCloser uses error-prone long reads or preassembled contigs to fill N-gap in the genome assembly.		
trimns	TrimNs is used to trim and remove fake cut sites from bionano hybrid scaffold data in the VGP pipeline		
trycycler	Trycycler toolkit wrappers		
unicycler	Unicycler is a hybrid assembly pipeline for bacterial genomes.		
velvet	de novo genomic assembler specially designed for short read sequencing technologies		
velvetoptimiser	Automatically optimize Velvet assemblies		
verkko	Telomere-to-telomere assembly pipeline		
vigiechiro	Tools created by the vigiechiro team to analyses and identify chiro sounds files.		
wtdbg	WTDBG is a fuzzy Bruijn graph (FBG) approach to long noisy reads assembly.		
yahs	Yet Another Hi-C scaffolding tool		
	Funannotate is a genome prediction, annotation, and comparison software package.		
	Performs GO Enrichment analysis.		
	MetaEuk is a modular toolkit designed for large-scale gene discovery andannotation in eukaryotic metagenomic contigs. Metaeuk combines the fast andsensitive homology search capabilities of MMseqs2 with a dynamic programmingprocedure to recover optimal exons sets. It reduces redundancies in multiplediscoveries of the same gene and resolves conflicting gene predictions onthe same strand. 		
	Raven is a de novo genome assembler for long uncorrected reads.		
	TRANSIT		
	This tool has been developed to combine BRAKER predictions.		
	A data source tool for downloading datasets via the AquaINFRA Interaction Platform.		
	Wrapper for OGC API Processes developed in the AquaINFRA project.		
	Process in-situ and biogechemical oceanographic Argo or Glider data for the Earth System		
	Compute indicators for turnover boulders fields		
	Explore data through multiple statistical tools		
	xarray (formerly xray) is an open source project and Python package that makes working withlabelled multi-dimensional arrays simple, efficient, and fun!xarray integrates with Dask to support parallel computations and streaming computation on datasetsthat don’t fit into memory.		
	Access, process, visualise oceanographic data for the Earth System		
	This tool is a wrapper for OGC API Processes coming from https://osf.io/gfbws/.		
	Run IDW interpolation based on a .csv and .geojson file		
	The Sanntis tool identify biosynthetic gene clusters (BGCs) in genomic & metagenomic data		
	Retrieve environmental data from etopo, cmems and woa		
	Compute biodiveristy indicators for marine data from obis		
	Access, process, visualise oceanographic data for the Earth System		
	Outputs a monoband image which is the result of a mathematical operation on several multi-band images.		
	This application smooths an image using the MeanShift algorithm.		
			
	Compute biodiversity indicators for remote sensing data from Sentinel 2		
	This tool is a wrapper for OGC API Processes (OTB) coming from terrabyte (https://docs.terrabyte.lrz.de/).		
	This tool is a wrapper for OGC API Processes (OTB) coming from the Zoo Project (https://zoo-project.github.io/docs/intro.html) and was created using the OGC-API-Process2Galaxy tool (https://github.com/AquaINFRA/OGC-API-Process2Galaxy). Check the README in the repository for more information.		
>>>>>>> f40f1568
<|MERGE_RESOLUTION|>--- conflicted
+++ resolved
@@ -1,21 +1,3 @@
-<<<<<<< HEAD
-Galaxy wrapper id	Description	To keep	Deprecated
-EMLassemblyline	Tools using EML Assembly Line R package to generate EML metadata from template metadata files and vice versa		
-Ecoregionalization_workflow	Tools to compute ecoregionalization with BRT model predictions and clustering.		
-Geom_mean_workflow	Tools to compute The evolution of the total volume of very large trees, standing dead wood and dead wood on the ground on an area and the rate of devolution of the volume of wood favorable to biodiversity by large ecological regions (France).		
-PAMPA	Tools to compute and analyse biodiversity metrics		
-TrimNs	TrimNs is used to trim and remove fake cut sites from bionano hybrid scaffold data in the VGP pipeline		
-abacas	Order and Orientate Contigs		
-abyss	Assembly By Short Sequences - a de novo, parallel, paired-end sequence assembler		
-annotatemyids	annotateMyIDs: get annotation for a set of IDs using the Bioconductor annotation packages		
-aquainfra_importer	A data source tool for downloading datasets via the AquaINFRA Interaction Platform.		
-aquainfra_ogc_api_processes	Wrapper for OGC API Processes developed in the AquaINFRA project.		
-argnorm	argNorm is a tool to normalize antibiotic resistance genes (ARGs) by mapping them to the antibiotic resistance ontology (ARO) created by the CARD database		
-assembly-stats	Assembly metric visualisations to facilitate rapid assessment and comparison of assembly quality.		
-assemblystats	Summarise an assembly (e.g. N50 metrics)		
-bam2mappingstats	Generates mapping stats from a bam file.		
-baseline_calculator	Toxicity prediction using QSAR models		
-=======
 Suite ID	Description	To keep	Deprecated
 Geometric means (Dead wood)	Tools to compute The evolution of the total volume of very large trees, standing dead wood and dead wood on the ground on an area and the rate of devolution of the volume of wood favorable to biodiversity by large ecological regions (France).		
 Make data paper sketches from EML	This tool derived from the R Shiny App MetaShRIMPS <https://github.com/TanguyGen/metaCure> is made to produce draft of data paper from Ecological Metadata Language (EML) based metadata documents.		
@@ -27,7 +9,6 @@
 assemblystats	Summarise an assembly (e.g. N50 metrics)		
 bam2mappingstats	Generates mapping stats from a bam file.		
 baseline_toxicity_calculator	Toxicity prediction using QSAR models		
->>>>>>> f40f1568
 bionano	Bionano Solve is a set of tools for analyzing Bionano data		
 biotradis	Bio-Tradis is a tool suite dedicated to essentiality analyses with TraDis data.		
 biscot	Bionano scaffolding correction tool		
@@ -38,20 +19,6 @@
 braker	BRAKER is a pipeline for fully automated prediction of protein coding gene structures with GeneMark-ES/ET and AUGUSTUS in novel eukaryotic genomes .		
 braker3	BRAKER3 is a pipeline for fully automated prediction of protein coding gene structures with GeneMark-ES/ET and AUGUSTUS in novel eukaryotic genomes .		
 cap3	cap3 wrapper		
-<<<<<<< HEAD
-champ_blocs	Compute indicators for turnover boulders fields		
-chipseeker	A tool for ChIP peak annotation and visualization		
-circexplorer2	Comprehensive and integrative circular RNA analysis toolset.		
-clc_assembly_cell	Galaxy wrapper for the CLC Assembly Cell suite from CLCBio		
-combine_assembly_stats	Combine multiple Assemblystats datasets into a single tabular report		
-count_roi_variants	Count sequence variants in region of interest in BAM file		
-coverage_stats	BAM coverage statistics using samtools idxstats and depth		
-data_exploration	Explore data through multiple statistical tools		
-deepsig	Predictor of signal peptides in proteins based on deep learning		
-disco	DISCO is a overlap-layout-consensus (OLC) metagenome assembler		
-dose_responses	A  tool for analyzing and visualizing the relationship between various doses and their corresponding biological responses		
-ear	A tool to compile assembly reports and stastics from assembly pipeline		
-=======
 chipseeker	A tool for ChIP peak annotation and visualization		
 circexplorer2	Comprehensive and integrative circular RNA analysis toolset.		
 clc_assembly_cell	Galaxy wrapper for the CLC Assembly Cell suite from CLCBio		
@@ -64,62 +31,33 @@
 ecoregionalization	Tools to compute ecoregionalization with BRT model predictions and clustering.		
 emlassemblyline	Tools using EML Assembly Line R package to generate EML metadata from template metadata files and vice versa		
 erga_ear	A tool to compile assembly reports and stastics from assembly pipeline		
->>>>>>> f40f1568
 evidencemodeler	EVidenceModeler (EVM) combines ab intio genetic predictions with protein and transcript alignments in weighted consensus genetic structures.		
 fastk	FastK: A K-mer counter (for HQ assembly data sets)		
 fermikit	FermiKit is a de novo assembly based variant calling pipeline for deep Illumina resequencing data.		
 filter_spades_repeats	Remove short and repeat contigs/scaffolds		
 flash	Fast Length Adjustment of SHort reads		
 flye	Assembly of long and error-prone reads.		
-<<<<<<< HEAD
-funannotate	Funannotate is a genome prediction, annotation, and comparison software package.		
 gdal	Geospatial Data Abstraction Library tools are all dedicated to manipulate raster and vector geospatial data formats.		
 getorganelle	GetOrganelle - This toolkit assembles organelle genomes from genomic skimming data.		
-goenrichment	Performs GO Enrichment analysis.		
-=======
-gdal	Geospatial Data Abstraction Library tools are all dedicated to manipulate raster and vector geospatial data formats.		
-getorganelle	GetOrganelle - This toolkit assembles organelle genomes from genomic skimming data.		
->>>>>>> f40f1568
 graphmap	Mapper for long, error-prone reads.		
 hapcut2	Robust and accurate haplotype assembly for diverse sequencing technologies		
 hapog	Hapo-G - Haplotype-Aware Polishing of Genomes		
 helixer	Gene calling with Deep Neural Networks		
 hifiasm	A fast haplotype-resolved de novo assembler		
-<<<<<<< HEAD
-hirondelle_crim_ogc_api_processes	This tool is a wrapper for OGC API Processes coming from https://osf.io/gfbws/.		
-=======
->>>>>>> f40f1568
 hisat	HISAT is a fast and sensitive spliced alignment program.		
 hisat2	HISAT2 is a fast and sensitive spliced alignment program.		
 hypo	Super Fast & Accurate Polisher for Long Read Genome Assemblies		
 icescreen	ICEscreen identifies Integrative Conjugative Elements (ICEs) and Integrative Mobilizable Elements (IMEs) in Bacillota genomes.		
-<<<<<<< HEAD
-idba_ud	Wrappers for the idba assembler variants.		
-instagraal	Large genome reassembly based on Hi-C data		
-interpolation	Run IDW interpolation based on a .csv and .geojson file		
-jellyfish	Jellyfish is a tool for fast, memory-efficient counting of k-mers in DNA		
-khmer	In-memory nucleotide sequence k-mer counting, filtering, graph traversal and more		
-links	Scaffold genome assemblies with long reads.		
-make_data_paper_sketches	This tool derived from the R Shiny App MetaShRIMPS <https://github.com/TanguyGen/metaCure> is made to produce draft of data paper from Ecological Metadata Language (EML) based metadata documents.		
-marine_omics	The Sanntis tool identify biosynthetic gene clusters (BGCs) in genomic & metagenomic data		
-mean-per-zone	Creates a png image showing statistic over areas as defined in the vector file		
-medenv	Retrieve environmental data from etopo, cmems and woa		
-=======
 idba	Wrappers for the idba assembler variants.		
 instagraal	Large genome reassembly based on Hi-C data		
 jellyfish	Jellyfish is a tool for fast, memory-efficient counting of k-mers in DNA		
 khmer	In-memory nucleotide sequence k-mer counting, filtering, graph traversal and more		
 links	Scaffold genome assemblies with long reads.		
 mean_per_zone	Creates a png image showing statistic over areas as defined in the vector file		
->>>>>>> f40f1568
 megahit	An ultra-fast single-node solution for large and complex metagenomics assembly via succinct de Bruijn graph.		
 megahit_contig2fastg	A subprogram within the Megahit toolkit for converting contigs to assembly graphs (fastg)		
 merqury	Merqury is a tool for evaluating genomes assemblies based of k-mer operations.		
 meryl	Meryl a k-mer counter.		
-<<<<<<< HEAD
-metaeuk	MetaEuk is a modular toolkit designed for large-scale gene discovery andannotation in eukaryotic metagenomic contigs. Metaeuk combines the fast andsensitive homology search capabilities of MMseqs2 with a dynamic programmingprocedure to recover optimal exons sets. It reduces redundancies in multiplediscoveries of the same gene and resolves conflicting gene predictions onthe same strand. 		
-=======
->>>>>>> f40f1568
 minia	Short-read assembler based on a de Bruijn graph		
 miniasm	Miniasm - Ultrafast de novo assembly for long noisy reads (though having no consensus step)		
 mitobim	assemble mitochondrial genomes		
@@ -129,14 +67,7 @@
 nextdenovo	String graph-based de novo assembler for long reads		
 novoplasty	NOVOPlasty is a de novo assembler and heteroplasmy/variance caller for short circular genomes.		
 oases	Short read assembler		
-<<<<<<< HEAD
-obisindicators	Compute biodiveristy indicators for marine data from obis		
-ocean	Access, process, visualise oceanographic data for the Earth System		
-ogcProcess_otb_bandmath	Outputs a monoband image which is the result of a mathematical operation on several multi-band images.		
-ogcProcess_otb_meanShiftSmoothing	This application smooths an image using the MeanShift algorithm.		
-=======
 pampa	Tools to compute and analyse biodiversity metrics		
->>>>>>> f40f1568
 pharokka	rapid standardised annotation tool for bacteriophage genomes and metagenomes		
 plasmidspades	Genome assembler for assemblying plasmid		
 prodigal	A protein-coding gene prediction software tool for bacterial and archaeal genomes		
@@ -145,20 +76,11 @@
 quast	Quast (Quality ASsessment Tool) evaluates genome assemblies.		
 quickmerge	Merge long-read and hybrid assemblies to increase contiguity		
 ragtag	Reference-guided scaffolding of draft genomes tool.		
-<<<<<<< HEAD
-raven	Raven is a de novo genome assembler for long uncorrected reads.		
-regionalgam			
-=======
->>>>>>> f40f1568
 repeatexplorer2	Tool for annotation of repeats from unassembled shotgun reads.		
 repeatmodeler	RepeatModeler - Model repetitive DNA		
 retrieve_bold	Search a list of sequences in BOLD (Barcode of Life Data System) from specified taxa list and markers		
 rnaquast	rnaQuast (RNA Quality Assessment Tool) evaluates genome assemblies.		
-<<<<<<< HEAD
-salsa2	A tool to scaffold long read assemblies with Hi-C		
-=======
 salsa	A tool to scaffold long read assemblies with Hi-C		
->>>>>>> f40f1568
 sample_seqs	Sub-sample sequences files (e.g. to reduce coverage)		
 samtools_depad	Re-align a SAM/BAM file with a padded reference (using samtools depad)		
 samtools_depth	Coverage depth via samtools		
@@ -171,27 +93,6 @@
 smudgeplot	Inference of ploidy and heterozygosity structure using whole genome sequencing		
 spades	SPAdes is an assembly toolkit containing various assembly pipelines. It implements the following 4 stages: assembly graph construction, k-bimer adjustment, construction of paired assembly graph and contig construction.		
 spaln	Spaln (space-efficient spliced alignment) maps and aligns a set of cDNA or protein sequences onto a whole genomic sequence.		
-<<<<<<< HEAD
-spocc	Get species occurences data		
-srs_tools	Compute biodiversity indicators for remote sensing data from Sentinel 2		
-stoc	Tools to analyse STOC data.		
-taxonomy_filter_refseq	Filter RefSeq by taxonomy		
-taxonomy_krona_chart	Krona pie chart from taxonomic profile		
-telescope	Single locus resolution of Transposable ELEment expression.		
-tgsgapcloser	TGS-GapCloser uses error-prone long reads or preassembled contigs to fill N-gap in the genome assembly.		
-transit	TRANSIT		
-trycycler	Trycycler toolkit wrappers		
-tsebra	This tool has been developed to combine BRAKER predictions.		
-unicycler	Unicycler is a hybrid assembly pipeline for bacterial genomes.		
-velvet	de novo genomic assembler specially designed for short read sequencing technologies		
-velvet_optimiser	Automatically optimize Velvet assemblies		
-verkko	Telomere-to-telomere assembly pipeline		
-vigiechiro	Tools created by the vigiechiro team to analyses and identify chiro sounds files.		
-wtdbg	WTDBG is a fuzzy Bruijn graph (FBG) approach to long noisy reads assembly.		
-xarray	xarray (formerly xray) is an open source project and Python package that makes working withlabelled multi-dimensional arrays simple, efficient, and fun!xarray integrates with Dask to support parallel computations and streaming computation on datasetsthat don’t fit into memory.		
-yahs	Yet Another Hi-C scaffolding tool		
-zoo_project_ogc_api_processes	This tool is a wrapper for OGC API Processes (OTB) coming from the Zoo Project (https://zoo-project.github.io/docs/intro.html) and was created using the OGC-API-Process2Galaxy tool (https://github.com/AquaINFRA/OGC-API-Process2Galaxy). Check the README in the repository for more information.		
-=======
 spocc_occ	Get species occurences data		
 stoceps	Tools to analyse STOC data.		
 taxonomy_filter_refseq	Filter RefSeq by taxonomy		
@@ -231,5 +132,4 @@
 			
 	Compute biodiversity indicators for remote sensing data from Sentinel 2		
 	This tool is a wrapper for OGC API Processes (OTB) coming from terrabyte (https://docs.terrabyte.lrz.de/).		
-	This tool is a wrapper for OGC API Processes (OTB) coming from the Zoo Project (https://zoo-project.github.io/docs/intro.html) and was created using the OGC-API-Process2Galaxy tool (https://github.com/AquaINFRA/OGC-API-Process2Galaxy). Check the README in the repository for more information.		
->>>>>>> f40f1568
+	This tool is a wrapper for OGC API Processes (OTB) coming from the Zoo Project (https://zoo-project.github.io/docs/intro.html) and was created using the OGC-API-Process2Galaxy tool (https://github.com/AquaINFRA/OGC-API-Process2Galaxy). Check the README in the repository for more information.		