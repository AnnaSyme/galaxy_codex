--- conflicted
+++ resolved
@@ -1,26 +1,9 @@
-<<<<<<< HEAD
-Galaxy wrapper id	Description	To keep	Deprecated
-=======
 Suite ID	Description	To keep	Deprecated
->>>>>>> f40f1568
 2d_auto_threshold	Automatic thresholding		
 2d_feature_extraction	2D feature extraction		
 2d_filter_segmentation_by_features	filter segmentation by rules		
 2d_histogram_equalization	2d histogram equalization		
 2d_simple_filter	2d simple filter		
-<<<<<<< HEAD
-anisotropic_diffusion	Anisotropic image diffusion		
-background_removal	Background removal filters using scikit-image		
-bfconvert	Convert image		
-bia-ftplinks	Tool to query ftp links for study from bioimage archive		
-binary2labelimage	Binary 2 label image		
-binaryimage2points	Binary Image to Points		
-bioformats2raw	Convert image to OME-Zarr		
-bioimaging	Load model from BioImage.IO and make inferences		
-cellpose	Cellpose is an anatomical segmentation algorithm		
-cellprofiler	cellProfiler wrapper		
-cellprofiler_v4	cellProfiler4 wrapper		
-=======
 Wound healing scratch assay image analysis	Tool to automate quantification of wound healing in high-throughput microscopy scratch assays		
 anisotropic_diffusion	Anisotropic image diffusion		
 background_removal	Background removal filters using scikit-image		
@@ -33,7 +16,6 @@
 cellpose	Cellpose is an anatomical segmentation algorithm		
 cellprofiler	cellProfiler wrapper		
 cellprofiler4	cellProfiler4 wrapper		
->>>>>>> f40f1568
 color_deconvolution	Color-deconvolution methods		
 colorize_labels	Colorize label map		
 concat_channels	Concatenate images		
@@ -56,19 +38,12 @@
 measure_gastruloids	Get the ROI coordinates around the gastruloids as well as measurements like Area, elongation index		
 mergeneighboursinlabelimage	Merge Neighbours in Label Image		
 morphological_operations	Apply morphological operations to images		
-<<<<<<< HEAD
-omero	Import images, region of interest, metadata into an OMERO.server using omero-py		
-=======
->>>>>>> f40f1568
 omero_clean_rois_tables	Remove all ROIs and all tables on OMERO associated to an omero object and recursively up and down		
 omero_get_children_ids	Get omero id of children of an omero object id		
 omero_get_full_images	Get full images from omero		
 omero_hyperstack_to_fluo_measurements_on_gastruloid	Analyse Hyperstack on OMERO server to measure fluorescence levels		
 omero_hyperstack_to_gastruloid_measurements	Analyse Hyperstack on OMERO server to segment gastruloid and compute measurements		
-<<<<<<< HEAD
-=======
 omero_upload	Interact with an OMERO.server using omero-py and ezomero.		
->>>>>>> f40f1568
 orientationpy	Compute image orientation		
 overlay_images	Overlay two images		
 permutate_axis	Permutates axes		
@@ -89,10 +64,5 @@
 superdsm	Globally optimal segmentation method based on superadditivity and deformable shape models for cell nuclei in fluorescence microscopy images		
 upload_roi_and_measures_to_omero	Upload the ROI coordinates and the measurements to the omero server		
 visceral_evaluatesegmentation	Visceral Project - Evaluate Segmentation Tool		
-<<<<<<< HEAD
-voronoi_tessellation	Compute Voronoi tesselation		
-woundhealing	Tool to automate quantification of wound healing in high-throughput microscopy scratch assays		
-=======
 voronoi_tesselation	Compute Voronoi tesselation		
->>>>>>> f40f1568
 wsi_extract_top_view	WSI Extract Top View		