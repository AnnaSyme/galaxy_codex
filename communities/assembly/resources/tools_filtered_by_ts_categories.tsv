--- conflicted
+++ resolved
@@ -1,24 +1,13 @@
-<<<<<<< HEAD
-Galaxy wrapper id	Description	To keep	Deprecated
-TrimNs	TrimNs is used to trim and remove fake cut sites from bionano hybrid scaffold data in the VGP pipeline		
-=======
 Suite ID	Description	To keep	Deprecated
->>>>>>> f40f1568
 abacas	Order and Orientate Contigs		
 abyss	Assembly By Short Sequences - a de novo, parallel, paired-end sequence assembler		
 adapter_removal	Removes residual adapter sequences from single-end (SE) or paired-end (PE) FASTQ reads.		
 agat	GTF/GFF analysis toolkit		
 align_back_trans	Thread nucleotides onto a protein alignment (back-translation)		
-<<<<<<< HEAD
-assembly-stats	Assembly metric visualisations to facilitate rapid assessment and comparison of assembly quality.		
-assemblystats	Summarise an assembly (e.g. N50 metrics)		
-atactk_trim_adapters	Trim adapters from paired-end HTS reads.		
-=======
 assembly_stats	Assembly metric visualisations to facilitate rapid assessment and comparison of assembly quality.		
 assemblystats	Summarise an assembly (e.g. N50 metrics)		
 atactk_trim_adapters	Trim adapters from paired-end HTS reads.		
 bam2fastx	Convert PacBio Bam File to fasta or fastq file		
->>>>>>> f40f1568
 bam2mappingstats	Generates mapping stats from a bam file.		
 barcode_splitter	A utility to split sequence files using multiple sets of barcodes		
 berokka	Berokka is used to trim, circularise, orient & filter long read bacterial genome assemblies.		
@@ -31,32 +20,18 @@
 blastx_to_scaffold	Generate DNA scaffold from blastx alignment of Contigs		
 blobtoolkit	Identification and isolation non-target data in draft and publicly available genome assemblies.		
 cap3	cap3 wrapper		
-<<<<<<< HEAD
-cdhit	Cluster or compare biological sequence datasets		
-cherry_pick_fasta	Pick fasta sequence with specific header content		
-circexplorer2	Comprehensive and integrative circular RNA analysis toolset.		
-clc_assembly_cell	Galaxy wrapper for the CLC Assembly Cell suite from CLCBio		
-combine_assembly_stats	Combine multiple Assemblystats datasets into a single tabular report		
-=======
 cd_hit	Cluster or compare biological sequence datasets		
 cherry_pick_fasta	Pick fasta sequence with specific header content		
 circexplorer2	Comprehensive and integrative circular RNA analysis toolset.		
 clc_assembly_cell	Galaxy wrapper for the CLC Assembly Cell suite from CLCBio		
 combine_assemblystats	Combine multiple Assemblystats datasets into a single tabular report		
->>>>>>> f40f1568
 convert_solid_color2nuc	Convert Color Space to Nucleotides		
 count_roi_variants	Count sequence variants in region of interest in BAM file		
 coverage_stats	BAM coverage statistics using samtools idxstats and depth		
 cutadapt	Flexible tool to remove adapter sequences (and quality trim) high throughput sequencing reads (fasta/fastq).		
 disco	DISCO is a overlap-layout-consensus (OLC) metagenome assembler		
-<<<<<<< HEAD
-ear	A tool to compile assembly reports and stastics from assembly pipeline		
-emboss_5	Galaxy wrappers for EMBOSS version 5.0.0 tools		
-fasplit	faSplit is a tool to split a single FASTA file into several files		
-=======
 emboss_5	Galaxy wrappers for EMBOSS version 5.0.0 tools		
 erga_ear	A tool to compile assembly reports and stastics from assembly pipeline		
->>>>>>> f40f1568
 fasta_clipping_histogram	Length Distribution chart		
 fasta_compute_length	Compute sequence length		
 fasta_concatenate_by_species	Concatenate FASTA alignment by species		
@@ -113,22 +88,14 @@
 get_reference_fasta	Obtain reference genome sequence.		
 getorganelle	GetOrganelle - This toolkit assembles organelle genomes from genomic skimming data.		
 graphmap	Mapper for long, error-prone reads.		
-<<<<<<< HEAD
-guppy	A wrapper for the guppy basecaller tool from Oxford Nanopore Technologies		
-=======
 guppy_basecaller	A wrapper for the guppy basecaller tool from Oxford Nanopore Technologies		
->>>>>>> f40f1568
 hapcut2	Robust and accurate haplotype assembly for diverse sequencing technologies		
 hapog	Hapo-G - Haplotype-Aware Polishing of Genomes		
 hifiasm	A fast haplotype-resolved de novo assembler		
 hisat	HISAT is a fast and sensitive spliced alignment program.		
 hisat2	HISAT2 is a fast and sensitive spliced alignment program.		
 hypo	Super Fast & Accurate Polisher for Long Read Genome Assemblies		
-<<<<<<< HEAD
-idba_ud	Wrappers for the idba assembler variants.		
-=======
 idba	Wrappers for the idba assembler variants.		
->>>>>>> f40f1568
 instagraal	Large genome reassembly based on Hi-C data		
 jellyfish	Jellyfish is a tool for fast, memory-efficient counting of k-mers in DNA		
 khmer	In-memory nucleotide sequence k-mer counting, filtering, graph traversal and more		
@@ -153,17 +120,9 @@
 novoplasty	NOVOPlasty is a de novo assembler and heteroplasmy/variance caller for short circular genomes.		
 oases	Short read assembler		
 ont_fast5_api	ont_fast5_api is a simple interface to HDF5 files of the Oxford Nanopore FAST5 file format.		
-<<<<<<< HEAD
-pbtk	Convert PacBio Bam File to fasta or fastq file		
 pear	PEAR evaluates all possible paired-end read overlaps		
 plasmidspades	Genome assembler for assemblying plasmid		
 porechop	Porechop - Finding and removing adapters from Oxford Nanopore reads		
-poretools	A flexible toolkit for exploring datasets generated by nanopore sequencing devices from MinION for the purposes of quality control and downstream analysis.		
-=======
-pear	PEAR evaluates all possible paired-end read overlaps		
-plasmidspades	Genome assembler for assemblying plasmid		
-porechop	Porechop - Finding and removing adapters from Oxford Nanopore reads		
->>>>>>> f40f1568
 prinseq	PRINSEQ is a tool for easy and rapid quality control and data processing of metagenomic and metatranscriptomic datasets		
 promer	Aligns two sets of contigs and reports amino acid substitutions between them		
 purge_dups	Purge haplotigs and overlaps in an assembly based on read depth		
@@ -172,16 +131,9 @@
 quast	Quast (Quality ASsessment Tool) evaluates genome assemblies.		
 quickmerge	Merge long-read and hybrid assemblies to increase contiguity		
 ragtag	Reference-guided scaffolding of draft genomes tool.		
-<<<<<<< HEAD
-raven	Raven is a de novo genome assembler for long uncorrected reads.		
-rcorrector	Rcorrector (RNA-seq error CORRECTOR) is a kmer-based error correction method for RNA-seq data.		
-rnaquast	rnaQuast (RNA Quality Assessment Tool) evaluates genome assemblies.		
-salsa2	A tool to scaffold long read assemblies with Hi-C		
-=======
 rcorrector	Rcorrector (RNA-seq error CORRECTOR) is a kmer-based error correction method for RNA-seq data.		
 rnaquast	rnaQuast (RNA Quality Assessment Tool) evaluates genome assemblies.		
 salsa	A tool to scaffold long read assemblies with Hi-C		
->>>>>>> f40f1568
 samblaster	samblaster marks duplicates and can output split and discordant alignments from SAM/BAM files		
 sample_seqs	Sub-sample sequences files (e.g. to reduce coverage)		
 samtools_depad	Re-align a SAM/BAM file with a padded reference (using samtools depad)		
@@ -201,28 +153,15 @@
 sickle	A windowed adaptive trimming tool for FASTQ files using quality		
 smudgeplot	Inference of ploidy and heterozygosity structure using whole genome sequencing		
 spades	SPAdes is an assembly toolkit containing various assembly pipelines. It implements the following 4 stages: assembly graph construction, k-bimer adjustment, construction of paired assembly graph and contig construction.		
-<<<<<<< HEAD
-spades_header_fixer	Fixes Spades Fasta ids		
-split_paired_reads	Split paired end reads		
-sra-tools	NCBI Sequence Read Archive toolkit utilities		
-=======
 spades_fasta_header_fixer	Fixes Spades Fasta ids		
 split_paired_reads	Split paired end reads		
 sra_tools	NCBI Sequence Read Archive toolkit utilities		
->>>>>>> f40f1568
 tabular_to_fastq	Tabular to FASTQ converter		
 tarfast5	produces a tar.gz archive of fast5 sequence files		
 taxonomy_krona_chart	Krona pie chart from taxonomic profile		
 tgsgapcloser	TGS-GapCloser uses error-prone long reads or preassembled contigs to fill N-gap in the genome assembly.		
 trim_galore	Trim Galore adaptive quality and adapter trimmer		
 trimmomatic	A flexible read trimming tool for Illumina NGS data		
-<<<<<<< HEAD
-trycycler	Trycycler toolkit wrappers		
-unicycler	Unicycler is a hybrid assembly pipeline for bacterial genomes.		
-validate_fasta_database	runs Compomics database identification tool on any FASTA database, and separates valid and invalid entries based on a series of checks.		
-velvet	de novo genomic assembler specially designed for short read sequencing technologies		
-velvet_optimiser	Automatically optimize Velvet assemblies		
-=======
 trimns	TrimNs is used to trim and remove fake cut sites from bionano hybrid scaffold data in the VGP pipeline		
 trycycler	Trycycler toolkit wrappers		
 ucsc_fasplit	faSplit is a tool to split a single FASTA file into several files		
@@ -230,15 +169,10 @@
 validate_fasta_database	runs Compomics database identification tool on any FASTA database, and separates valid and invalid entries based on a series of checks.		
 velvet	de novo genomic assembler specially designed for short read sequencing technologies		
 velvetoptimiser	Automatically optimize Velvet assemblies		
->>>>>>> f40f1568
 verkko	Telomere-to-telomere assembly pipeline		
 wtdbg	WTDBG is a fuzzy Bruijn graph (FBG) approach to long noisy reads assembly.		
 xpore	Identification and quantification of differential RNA modifications from direct RNA sequencing		
 yac_clipper	Clips 3' adapters for small RNA sequencing reads.		
-<<<<<<< HEAD
-yahs	Yet Another Hi-C scaffolding tool		
-=======
 yahs	Yet Another Hi-C scaffolding tool		
 	A flexible toolkit for exploring datasets generated by nanopore sequencing devices from MinION for the purposes of quality control and downstream analysis.		
-	Raven is a de novo genome assembler for long uncorrected reads.		
->>>>>>> f40f1568
+	Raven is a de novo genome assembler for long uncorrected reads.		