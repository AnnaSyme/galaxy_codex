<<<<<<< HEAD
Galaxy wrapper id	Description	To keep	Deprecated
aegean	AEGeAn toolkit wrappers	False	False
anndata	Import, Export, Inspect and Manipulate Anndata and Loom objects	True	False
arriba	Arriba detects fusion genes in RNA-Seq data after running RNA-STAR	False	False
askor	AskoR links EdgeR and AskOmics	False	False
bamparse	Generates hit count lists from bam alignments.	False	False
baredsc	baredSC is a tool that uses a Monte-Carlo Markov Chain to estimate a confidence interval on the probability density function (PDF) of expression of one or two genes from single-cell RNA-seq data.	True	False
bctools	bctools is a set of tools for handling barcodes and UMIs in NGS data.bctools can be used to merge PCR duplicates according to unique molecular barcodes (UMIs),to extract barcodes from arbitrary positions relative to the read starts,to clean up readthroughs into UMIs with paired-end sequencing andhandles binary barcodes as used with uvCLAP and FLASH.License: Apache License 2.0	False	False
brew3r_r	Extend 3' end of a GTF using another GTF as a template	False	False
cell-types-analysis	Tools for analysis of predictions from scRNAseq cell type classification tools, see https://github.com/ebi-gene-expression-group/cell-types-analysis	True	False
cemitool	Gene co-expression network analysis tool	True	False
cherri	Computational Help Evaluating RNA-RNA interactions	False	False
=======
Suite ID	Description	To keep	Deprecated
10x_bamtofastq	Converts 10x Genomics BAM to FASTQ		
SCCAF	SCCAF: Single Cell Clustering Assessment Framework.		
aegean	AEGeAn toolkit wrappers	False	False
anndata	Import, Export, Inspect and Manipulate Anndata and Loom objects	True	False
arriba	Arriba detects fusion genes in RNA-Seq data after running RNA-STAR	False	False
askor_de	AskoR links EdgeR and AskOmics		
atlas_fastq_provider	Retrieval and download of FASTQ files from ENA and other repositories such as HCA.		
bamparse	Generates hit count lists from bam alignments.	False	False
baredsc	baredSC is a tool that uses a Monte-Carlo Markov Chain to estimate a confidence interval on the probability density function (PDF) of expression of one or two genes from single-cell RNA-seq data.	True	False
brew3r_r	Extend 3' end of a GTF using another GTF as a template	False	False
cemitool	Gene co-expression network analysis tool	True	False
>>>>>>> f40f1568
chira	Chimeric Read Annotator for RNA-RNA interactome data	False	False
cite_seq_count	Count CMO/HTO	True	False
cosg	Marker gene identification for single-cell sequencing data using COSG.	True	False
cpat	Coding-potential assessment tool using an alignment-free logistic regression model.	False	False
cpm_tpm_rpk	Generate CPM,TPM or RPK from raw counts	False	False
crosscontamination_barcode_filter	Barcode contamination discovery tool	True	False
cuffcompare	Galaxy wrappers for the Cuffcompare tool.	False	False
cuffdiff	Galaxy wrappers for the Cuffdiff tool.	False	False
cufflinks	Galaxy wrappers for the Cufflinks tool.	False	False
cuffmerge	Galaxy wrappers for the Cuffmerge tool.	False	False
cuffnorm	The Cuffnorm tool	False	False
cuffquant	The Cuffquant tool	False	False
<<<<<<< HEAD
data-hca	Tools for interacting with the Human Cell Atlas resource https://prod.data.humancellatlas.org/explore/projects	True	False
data-scxa	Tools for interacting with the EMBL-EBI Expression Atlas resource https://www.ebi.ac.uk/gxa/home https://www.ebi.ac.uk/gxa/sc/home	True	False
decoupler	decoupler - Ensemble of methods to infer biological activities	True	False
=======
>>>>>>> f40f1568
deg_annotate	Annotate DESeq2/DEXSeq output tables	True	False
deseq2	Differential gene expression analysis based on the negative binomial distribution	True	False
deseq2_normalization	Normalizes gene hitlists	True	False
dexseq	Inference of differential exon usage in RNA-Seq	True	False
<<<<<<< HEAD
dropletutils	De-composed DropletUtils functionality tools, based on https://github.com/ebi-gene-expression-group/dropletutils-scripts and DropletUtils 1.0.3	True	False
=======
>>>>>>> f40f1568
dropletutils	DropletUtils - Utilities for handling droplet-based single-cell RNA-seq data	True	False
edger	Perform RNA-Seq differential expression analysis using edgeR pipeline	True	False
egsea	This tool implements the Ensemble of Gene Set Enrichment Analyses (EGSEA) method for gene set testing	True	False
episcanpy	EpiScanpy – Epigenomics single cell analysis in python	True	False
<<<<<<< HEAD
fastq_provider	Retrieval and download of FASTQ files from ENA and other repositories such as HCA.	False	False
fastq_utils	Set of tools for handling fastq files	False	False
featurecounts	featureCounts counts the number of reads aligned to defined masked regions in a reference genome	False	False
fgsea	Perform gene set testing using fgsea	True	False
garnett	De-composed Garnett functionality tools, see https://github.com/ebi-gene-expression-group/garnett-cli and r-garnett 0.2.8	True	False
genomic_super_signature	Interpretation of RNAseq experiments through robust, efficient comparison to public databases	False	False
gffcompare	Galaxy wrappers for Geo Pertea's GffCompare package.	False	False
gsc_filter_cells	Filter single cell RNAseq data on libray depth and number of detected genes	True	False
=======
fastq_utils	Set of tools for handling fastq files	False	False
featurecounts	featureCounts counts the number of reads aligned to defined masked regions in a reference genome	False	False
fgsea	Perform gene set testing using fgsea	True	False
genomic_super_signature	Interpretation of RNAseq experiments through robust, efficient comparison to public databases	False	False
gffcompare	Galaxy wrappers for Geo Pertea's GffCompare package.	False	False
gsc_center_scale	Center or scale (standardize) data		
gsc_filter_cells	Filter single cell RNAseq data on library depth and number of detected genes	True	False
>>>>>>> f40f1568
gsc_filter_genes	Filter genes that are detected in less than a fraction of libraries in single cell RNAseq data	True	False
gsc_gene_expression_correlations	Compute single-cell paire-wise gene expressions correlations	True	False
gsc_high_dimensions_visualisation	Generates PCA, t-SNE and HCPC visualisation	True	False
gsc_mannwhitney_de	Perform a mann-whitney differential testing between two sets of gene expression data	True	False
gsc_scran_normalize	Normalize raw counts using scran	True	False
gsc_signature_score	Compute signature scores from single cell RNAseq data	True	False
heinz	An algorithm for identification of the optimal scoring subnetwork.	True	False
infercnv	Infer Copy Number Variation from Single-Cell RNA-Seq Data	True	False
isoformswitchanalyzer	Statistical identification of isoform switching from RNA-seq derived quantification of novel and/or annotated full-length isoforms.	False	False
<<<<<<< HEAD
kallisto	kallisto is a program for quantifying abundances of transcripts from RNA-Seqdata, or more generally of target sequences using high-throughput sequencingreads. It is based on the novel idea of pseudoalignment for rapidlydetermining the compatibility of reads with targets, without the need foralignment.	False	False
limma_voom	Perform RNA-Seq differential expression analysis using limma voom pipeline	False	False
masigpro	Identify significantly differential expression profiles in time-course microarray experiments	False	False
mircounts	Generates miRNA count lists from read alignments to mirBase.	False	False
monocle3	De-composed monocle3 functionality tools, based on https://github.com/ebi-gene-expression-group/monocle-scripts and monocle3 0.1.2.	True	False
multigsea	GSEA-based pathway enrichment analysis for multi-omics data	True	False
music_deconvolution	Multi-subject Single Cell deconvolution (MuSiC)	True	False
nugen_nudup	Marks/removes PCR introduced duplicate molecules based on the molecular tagging technology used in NuGEN products.	False	False
pathifier	pathifier	False	False
pizzly	Pizzly is a program for detecting gene fusions from RNA-Seq data of cancer samples.	False	False
psiclass	PsiCLASS is a reference-based transcriptome assembler for single or multiple RNA-seq samples.	False	False
pyscenic	PySCENIC scripts based on usage at https://pyscenic.readthedocs.io/	True	False
qualimap	Qualimap 2 is a platform-independent application written in Java andR that facilitates the quality control of alignment sequencing data and itsderivatives like feature counts.	False	False
raceid	RaceID3, StemID2, FateID - scRNA analysis	True	False
repenrich	Repeat element profiling	False	False
repenrich2	Repeat element profiling using bowtie2 aligner	False	False
rgrnastar	RNA STAR is an ultra fast universal RNA and scRNA-seq aligner and mapper	True	False
ribowaltz	Calculation of optimal P-site offsets, diagnostic analysis and visual inspection of ribosome profiling data	False	False
rsem	transcript quantification from RNA-Seq data	False	False
rseqc	an RNA-seq quality control package	False	False
ruvseq	Remove Unwanted Variation from RNA-Seq Data	False	False
salmon	Salmon is a wicked-fast program to produce a highly-accurate, transcript-level quantification estimates from RNA-seq and single-cell data.	True	False
sashimi_plot	Generates a sashimi plot from bam files.	False	False
sc3	De-composed SC3 functionality tools, based on https://github.com/ebi-gene-expression-group/bioconductor-sc3-scripts and SC3 1.8.0.	True	False
scanpy	scanpy-scripts, command-line wrapper scripts around Scanpy.	True	False
scanpy	Scanpy – Single-Cell Analysis in Python	True	False
scater	De-composed Scater functionality tools, based on https://github.com/ebi-gene-expression-group/bioconductor-scater-scripts and Scater 1.8.4.	True	False
scater	Scater (Single-Cell Analysis Toolkit for gene Expression data in R) is acollection of tools for doing various analyses of single-cell RNA-seq geneexpression data, with a focus on quality control and visualization.	True	False
sccaf	SCCAF: Single Cell Clustering Assessment Framework.	True	False
sceasy	Convert scRNA data object between popular formats	True	False
sceasy	Converter between difference single-cell formats	True	False
schicexplorer	scHiCExplorer: Set of programs to process, analyze and visualize scHi-C data.	True	False
scmap	De-composed scmap functionality tools, based on https://github.com/ebi-gene-expression-group/scmap-cli and scmap 1.6.0.	True	False
scpipe	A flexible preprocessing pipeline for single-cell RNA-sequencing data	True	False
scpred	De-composed scPred functionality tools, see https://github.com/ebi-gene-expression-group/scpred-cli and r-scPred 1.0	True	False
seurat	De-composed Seurat functionality tools, based on https://github.com/ebi-gene-expression-group/r-seurat-scripts and Seurat 2.3.1	True	False
seurat	Seurat - R toolkit for single cell genomics	True	False
sinto	Sinto single-cell analysis tools	True	False
=======
limma_voom	Perform RNA-Seq differential expression analysis using limma voom pipeline	False	False
masigpro	Identify significantly differential expression profiles in time-course microarray experiments	False	False
mircounts	Generates miRNA count lists from read alignments to mirBase.	False	False
multigsea	GSEA-based pathway enrichment analysis for multi-omics data	True	False
music	Multi-subject Single Cell deconvolution (MuSiC)		
nugen_nudup	Marks/removes PCR introduced duplicate molecules based on the molecular tagging technology used in NuGEN products.	False	False
pathifier	pathifier	False	False
psiclass	PsiCLASS is a reference-based transcriptome assembler for single or multiple RNA-seq samples.	False	False
qualimap	Qualimap 2 is a platform-independent application written in Java andR that facilitates the quality control of alignment sequencing data and itsderivatives like feature counts.	False	False
repenrich	Repeat element profiling	False	False
repenrich2	Repeat element profiling using bowtie2 aligner	False	False
rgrnastar	RNA STAR is an ultra fast universal RNA and scRNA-seq aligner and mapper	True	False
rsem	transcript quantification from RNA-Seq data	False	False
rseqc	an RNA-seq quality control package	False	False
ruvseq	Remove Unwanted Variation from RNA-Seq Data	False	False
sashimi_plot	Generates a sashimi plot from bam files.	False	False
scanpy	Scanpy – Single-Cell Analysis in Python	True	False
scanpy_scripts	scanpy-scripts, command-line wrapper scripts around Scanpy.		
sceasy	Convert scRNA data object between popular formats	True	False
sceasy_convert	Converter between difference single-cell formats		
schicexplorer	scHiCExplorer: Set of programs to process, analyze and visualize scHi-C data.	True	False
scpipe	A flexible preprocessing pipeline for single-cell RNA-sequencing data	True	False
seurat	Seurat - R toolkit for single cell genomics	True	False
>>>>>>> f40f1568
slamdunk	Slamdunk maps and quantifies SLAMseq reads	False	False
sleuth	Sleuth is a program for differential analysis of RNA-Seq data.	False	False
snapatac2	SnapATAC2 – A Python/Rust package for single-cell epigenomics analysis	True	False
spapros	Select and evaluate probe sets for targeted spatial transcriptomics.	True	False
star_fusion	STAR Fusion detects fusion genes in RNA-Seq data after running RNA-STAR	False	False
stringtie	StringTie is a fast and highly efficient assembler of RNA-Seq alignments into potential transcripts.	False	False
<<<<<<< HEAD
tophat_fusion_post	Wrapper for Tophat-Fusion post step	False	False
transdecoder	TransDecoder finds coding regions within transcripts	False	False
trinity	Trinity represents a method for the efficient and robust de novo reconstruction of transcriptomes from RNA-seq datahttps://github.com/trinityrnaseq/trinityrnaseq	False	False
trinotate	Trinotate is a comprehensive annotation suite designed for automatic functional annotation of de novo transcriptomes.	False	False
tximport	Wrapper for the Bioconductor package tximport	False	False
ucsc-cell-browser	Python pipeline and Javascript scatter plot library for single-cell datasets	True	False
umi_tools	UMI-tools extract - Extract UMIs from fastq	True	False
velocyto	Velocyto is a library for the analysis of RNA velocity.	True	False
volcanoplot	Tool to create a Volcano Plot	True	False
=======
suite_cell_types_analysis	Tools for analysis of predictions from scRNAseq cell type classification tools, see https://github.com/ebi-gene-expression-group/cell-types-analysis		
suite_decoupler	decoupler - Ensemble of methods to infer biological activities		
suite_dropletutils	De-composed DropletUtils functionality tools, based on https://github.com/ebi-gene-expression-group/dropletutils-scripts and DropletUtils 1.0.3		
suite_ebi_expression_atlas	Tools for interacting with the EMBL-EBI Expression Atlas resource https://www.ebi.ac.uk/gxa/home https://www.ebi.ac.uk/gxa/sc/home		
suite_garnett	De-composed Garnett functionality tools, see https://github.com/ebi-gene-expression-group/garnett-cli and r-garnett 0.2.8		
suite_human_cell_atlas_tools	Tools for interacting with the Human Cell Atlas resource https://prod.data.humancellatlas.org/explore/projects		
suite_monocle3	De-composed monocle3 functionality tools, based on https://github.com/ebi-gene-expression-group/monocle-scripts and monocle3 0.1.2.		
suite_pyscenic	PySCENIC scripts based on usage at https://pyscenic.readthedocs.io/		
suite_sc3	De-composed SC3 functionality tools, based on https://github.com/ebi-gene-expression-group/bioconductor-sc3-scripts and SC3 1.8.0.		
suite_scater	De-composed Scater functionality tools, based on https://github.com/ebi-gene-expression-group/bioconductor-scater-scripts and Scater 1.8.4.		
suite_scmap	De-composed scmap functionality tools, based on https://github.com/ebi-gene-expression-group/scmap-cli and scmap 1.6.0.		
suite_scpred	De-composed scPred functionality tools, see https://github.com/ebi-gene-expression-group/scpred-cli and r-scPred 1.0		
suite_seurat	De-composed Seurat functionality tools, based on https://github.com/ebi-gene-expression-group/r-seurat-scripts and Seurat 2.3.1		
tophat_fusion_post	Wrapper for Tophat-Fusion post step	False	False
transdecoder	TransDecoder finds coding regions within transcripts	False	False
trinotate	Trinotate is a comprehensive annotation suite designed for automatic functional annotation of de novo transcriptomes.	False	False
tximport	Wrapper for the Bioconductor package tximport	False	False
ucsc_cell_browser	Python pipeline and Javascript scatter plot library for single-cell datasets		
velocyto	Velocyto is a library for the analysis of RNA velocity.	True	False
volcanoplot	Tool to create a Volcano Plot	True	False
	Salmon is a wicked-fast program to produce a highly-accurate, transcript-level quantification estimates from RNA-seq and single-cell data.		
	bctools is a set of tools for handling barcodes and UMIs in NGS data.bctools can be used to merge PCR duplicates according to unique molecular barcodes (UMIs),to extract barcodes from arbitrary positions relative to the read starts,to clean up readthroughs into UMIs with paired-end sequencing andhandles binary barcodes as used with uvCLAP and FLASH.License: Apache License 2.0		
	Computational Help Evaluating RNA-RNA interactions		
	kallisto is a program for quantifying abundances of transcripts from RNA-Seqdata, or more generally of target sequences using high-throughput sequencingreads. It is based on the novel idea of pseudoalignment for rapidlydetermining the compatibility of reads with targets, without the need foralignment.		
	Pizzly is a program for detecting gene fusions from RNA-Seq data of cancer samples.		
	RaceID3, StemID2, FateID - scRNA analysis		
	Calculation of optimal P-site offsets, diagnostic analysis and visual inspection of ribosome profiling data		
	Scater (Single-Cell Analysis Toolkit for gene Expression data in R) is acollection of tools for doing various analyses of single-cell RNA-seq geneexpression data, with a focus on quality control and visualization.		
	Sinto single-cell analysis tools		
	Trinity represents a method for the efficient and robust de novo reconstruction of transcriptomes from RNA-seq datahttps://github.com/trinityrnaseq/trinityrnaseq		
	UMI-tools extract - Extract UMIs from fastq		
>>>>>>> f40f1568
<|MERGE_RESOLUTION|>--- conflicted
+++ resolved
@@ -1,17 +1,3 @@
-<<<<<<< HEAD
-Galaxy wrapper id	Description	To keep	Deprecated
-aegean	AEGeAn toolkit wrappers	False	False
-anndata	Import, Export, Inspect and Manipulate Anndata and Loom objects	True	False
-arriba	Arriba detects fusion genes in RNA-Seq data after running RNA-STAR	False	False
-askor	AskoR links EdgeR and AskOmics	False	False
-bamparse	Generates hit count lists from bam alignments.	False	False
-baredsc	baredSC is a tool that uses a Monte-Carlo Markov Chain to estimate a confidence interval on the probability density function (PDF) of expression of one or two genes from single-cell RNA-seq data.	True	False
-bctools	bctools is a set of tools for handling barcodes and UMIs in NGS data.bctools can be used to merge PCR duplicates according to unique molecular barcodes (UMIs),to extract barcodes from arbitrary positions relative to the read starts,to clean up readthroughs into UMIs with paired-end sequencing andhandles binary barcodes as used with uvCLAP and FLASH.License: Apache License 2.0	False	False
-brew3r_r	Extend 3' end of a GTF using another GTF as a template	False	False
-cell-types-analysis	Tools for analysis of predictions from scRNAseq cell type classification tools, see https://github.com/ebi-gene-expression-group/cell-types-analysis	True	False
-cemitool	Gene co-expression network analysis tool	True	False
-cherri	Computational Help Evaluating RNA-RNA interactions	False	False
-=======
 Suite ID	Description	To keep	Deprecated
 10x_bamtofastq	Converts 10x Genomics BAM to FASTQ		
 SCCAF	SCCAF: Single Cell Clustering Assessment Framework.		
@@ -24,7 +10,6 @@
 baredsc	baredSC is a tool that uses a Monte-Carlo Markov Chain to estimate a confidence interval on the probability density function (PDF) of expression of one or two genes from single-cell RNA-seq data.	True	False
 brew3r_r	Extend 3' end of a GTF using another GTF as a template	False	False
 cemitool	Gene co-expression network analysis tool	True	False
->>>>>>> f40f1568
 chira	Chimeric Read Annotator for RNA-RNA interactome data	False	False
 cite_seq_count	Count CMO/HTO	True	False
 cosg	Marker gene identification for single-cell sequencing data using COSG.	True	False
@@ -37,34 +22,14 @@
 cuffmerge	Galaxy wrappers for the Cuffmerge tool.	False	False
 cuffnorm	The Cuffnorm tool	False	False
 cuffquant	The Cuffquant tool	False	False
-<<<<<<< HEAD
-data-hca	Tools for interacting with the Human Cell Atlas resource https://prod.data.humancellatlas.org/explore/projects	True	False
-data-scxa	Tools for interacting with the EMBL-EBI Expression Atlas resource https://www.ebi.ac.uk/gxa/home https://www.ebi.ac.uk/gxa/sc/home	True	False
-decoupler	decoupler - Ensemble of methods to infer biological activities	True	False
-=======
->>>>>>> f40f1568
 deg_annotate	Annotate DESeq2/DEXSeq output tables	True	False
 deseq2	Differential gene expression analysis based on the negative binomial distribution	True	False
 deseq2_normalization	Normalizes gene hitlists	True	False
 dexseq	Inference of differential exon usage in RNA-Seq	True	False
-<<<<<<< HEAD
-dropletutils	De-composed DropletUtils functionality tools, based on https://github.com/ebi-gene-expression-group/dropletutils-scripts and DropletUtils 1.0.3	True	False
-=======
->>>>>>> f40f1568
 dropletutils	DropletUtils - Utilities for handling droplet-based single-cell RNA-seq data	True	False
 edger	Perform RNA-Seq differential expression analysis using edgeR pipeline	True	False
 egsea	This tool implements the Ensemble of Gene Set Enrichment Analyses (EGSEA) method for gene set testing	True	False
 episcanpy	EpiScanpy – Epigenomics single cell analysis in python	True	False
-<<<<<<< HEAD
-fastq_provider	Retrieval and download of FASTQ files from ENA and other repositories such as HCA.	False	False
-fastq_utils	Set of tools for handling fastq files	False	False
-featurecounts	featureCounts counts the number of reads aligned to defined masked regions in a reference genome	False	False
-fgsea	Perform gene set testing using fgsea	True	False
-garnett	De-composed Garnett functionality tools, see https://github.com/ebi-gene-expression-group/garnett-cli and r-garnett 0.2.8	True	False
-genomic_super_signature	Interpretation of RNAseq experiments through robust, efficient comparison to public databases	False	False
-gffcompare	Galaxy wrappers for Geo Pertea's GffCompare package.	False	False
-gsc_filter_cells	Filter single cell RNAseq data on libray depth and number of detected genes	True	False
-=======
 fastq_utils	Set of tools for handling fastq files	False	False
 featurecounts	featureCounts counts the number of reads aligned to defined masked regions in a reference genome	False	False
 fgsea	Perform gene set testing using fgsea	True	False
@@ -72,7 +37,6 @@
 gffcompare	Galaxy wrappers for Geo Pertea's GffCompare package.	False	False
 gsc_center_scale	Center or scale (standardize) data		
 gsc_filter_cells	Filter single cell RNAseq data on library depth and number of detected genes	True	False
->>>>>>> f40f1568
 gsc_filter_genes	Filter genes that are detected in less than a fraction of libraries in single cell RNAseq data	True	False
 gsc_gene_expression_correlations	Compute single-cell paire-wise gene expressions correlations	True	False
 gsc_high_dimensions_visualisation	Generates PCA, t-SNE and HCPC visualisation	True	False
@@ -82,46 +46,6 @@
 heinz	An algorithm for identification of the optimal scoring subnetwork.	True	False
 infercnv	Infer Copy Number Variation from Single-Cell RNA-Seq Data	True	False
 isoformswitchanalyzer	Statistical identification of isoform switching from RNA-seq derived quantification of novel and/or annotated full-length isoforms.	False	False
-<<<<<<< HEAD
-kallisto	kallisto is a program for quantifying abundances of transcripts from RNA-Seqdata, or more generally of target sequences using high-throughput sequencingreads. It is based on the novel idea of pseudoalignment for rapidlydetermining the compatibility of reads with targets, without the need foralignment.	False	False
-limma_voom	Perform RNA-Seq differential expression analysis using limma voom pipeline	False	False
-masigpro	Identify significantly differential expression profiles in time-course microarray experiments	False	False
-mircounts	Generates miRNA count lists from read alignments to mirBase.	False	False
-monocle3	De-composed monocle3 functionality tools, based on https://github.com/ebi-gene-expression-group/monocle-scripts and monocle3 0.1.2.	True	False
-multigsea	GSEA-based pathway enrichment analysis for multi-omics data	True	False
-music_deconvolution	Multi-subject Single Cell deconvolution (MuSiC)	True	False
-nugen_nudup	Marks/removes PCR introduced duplicate molecules based on the molecular tagging technology used in NuGEN products.	False	False
-pathifier	pathifier	False	False
-pizzly	Pizzly is a program for detecting gene fusions from RNA-Seq data of cancer samples.	False	False
-psiclass	PsiCLASS is a reference-based transcriptome assembler for single or multiple RNA-seq samples.	False	False
-pyscenic	PySCENIC scripts based on usage at https://pyscenic.readthedocs.io/	True	False
-qualimap	Qualimap 2 is a platform-independent application written in Java andR that facilitates the quality control of alignment sequencing data and itsderivatives like feature counts.	False	False
-raceid	RaceID3, StemID2, FateID - scRNA analysis	True	False
-repenrich	Repeat element profiling	False	False
-repenrich2	Repeat element profiling using bowtie2 aligner	False	False
-rgrnastar	RNA STAR is an ultra fast universal RNA and scRNA-seq aligner and mapper	True	False
-ribowaltz	Calculation of optimal P-site offsets, diagnostic analysis and visual inspection of ribosome profiling data	False	False
-rsem	transcript quantification from RNA-Seq data	False	False
-rseqc	an RNA-seq quality control package	False	False
-ruvseq	Remove Unwanted Variation from RNA-Seq Data	False	False
-salmon	Salmon is a wicked-fast program to produce a highly-accurate, transcript-level quantification estimates from RNA-seq and single-cell data.	True	False
-sashimi_plot	Generates a sashimi plot from bam files.	False	False
-sc3	De-composed SC3 functionality tools, based on https://github.com/ebi-gene-expression-group/bioconductor-sc3-scripts and SC3 1.8.0.	True	False
-scanpy	scanpy-scripts, command-line wrapper scripts around Scanpy.	True	False
-scanpy	Scanpy – Single-Cell Analysis in Python	True	False
-scater	De-composed Scater functionality tools, based on https://github.com/ebi-gene-expression-group/bioconductor-scater-scripts and Scater 1.8.4.	True	False
-scater	Scater (Single-Cell Analysis Toolkit for gene Expression data in R) is acollection of tools for doing various analyses of single-cell RNA-seq geneexpression data, with a focus on quality control and visualization.	True	False
-sccaf	SCCAF: Single Cell Clustering Assessment Framework.	True	False
-sceasy	Convert scRNA data object between popular formats	True	False
-sceasy	Converter between difference single-cell formats	True	False
-schicexplorer	scHiCExplorer: Set of programs to process, analyze and visualize scHi-C data.	True	False
-scmap	De-composed scmap functionality tools, based on https://github.com/ebi-gene-expression-group/scmap-cli and scmap 1.6.0.	True	False
-scpipe	A flexible preprocessing pipeline for single-cell RNA-sequencing data	True	False
-scpred	De-composed scPred functionality tools, see https://github.com/ebi-gene-expression-group/scpred-cli and r-scPred 1.0	True	False
-seurat	De-composed Seurat functionality tools, based on https://github.com/ebi-gene-expression-group/r-seurat-scripts and Seurat 2.3.1	True	False
-seurat	Seurat - R toolkit for single cell genomics	True	False
-sinto	Sinto single-cell analysis tools	True	False
-=======
 limma_voom	Perform RNA-Seq differential expression analysis using limma voom pipeline	False	False
 masigpro	Identify significantly differential expression profiles in time-course microarray experiments	False	False
 mircounts	Generates miRNA count lists from read alignments to mirBase.	False	False
@@ -145,24 +69,12 @@
 schicexplorer	scHiCExplorer: Set of programs to process, analyze and visualize scHi-C data.	True	False
 scpipe	A flexible preprocessing pipeline for single-cell RNA-sequencing data	True	False
 seurat	Seurat - R toolkit for single cell genomics	True	False
->>>>>>> f40f1568
 slamdunk	Slamdunk maps and quantifies SLAMseq reads	False	False
 sleuth	Sleuth is a program for differential analysis of RNA-Seq data.	False	False
 snapatac2	SnapATAC2 – A Python/Rust package for single-cell epigenomics analysis	True	False
 spapros	Select and evaluate probe sets for targeted spatial transcriptomics.	True	False
 star_fusion	STAR Fusion detects fusion genes in RNA-Seq data after running RNA-STAR	False	False
 stringtie	StringTie is a fast and highly efficient assembler of RNA-Seq alignments into potential transcripts.	False	False
-<<<<<<< HEAD
-tophat_fusion_post	Wrapper for Tophat-Fusion post step	False	False
-transdecoder	TransDecoder finds coding regions within transcripts	False	False
-trinity	Trinity represents a method for the efficient and robust de novo reconstruction of transcriptomes from RNA-seq datahttps://github.com/trinityrnaseq/trinityrnaseq	False	False
-trinotate	Trinotate is a comprehensive annotation suite designed for automatic functional annotation of de novo transcriptomes.	False	False
-tximport	Wrapper for the Bioconductor package tximport	False	False
-ucsc-cell-browser	Python pipeline and Javascript scatter plot library for single-cell datasets	True	False
-umi_tools	UMI-tools extract - Extract UMIs from fastq	True	False
-velocyto	Velocyto is a library for the analysis of RNA velocity.	True	False
-volcanoplot	Tool to create a Volcano Plot	True	False
-=======
 suite_cell_types_analysis	Tools for analysis of predictions from scRNAseq cell type classification tools, see https://github.com/ebi-gene-expression-group/cell-types-analysis		
 suite_decoupler	decoupler - Ensemble of methods to infer biological activities		
 suite_dropletutils	De-composed DropletUtils functionality tools, based on https://github.com/ebi-gene-expression-group/dropletutils-scripts and DropletUtils 1.0.3		
@@ -193,5 +105,4 @@
 	Scater (Single-Cell Analysis Toolkit for gene Expression data in R) is acollection of tools for doing various analyses of single-cell RNA-seq geneexpression data, with a focus on quality control and visualization.		
 	Sinto single-cell analysis tools		
 	Trinity represents a method for the efficient and robust de novo reconstruction of transcriptomes from RNA-seq datahttps://github.com/trinityrnaseq/trinityrnaseq		
-	UMI-tools extract - Extract UMIs from fastq		
->>>>>>> f40f1568
+	UMI-tools extract - Extract UMIs from fastq		