--- conflicted
+++ resolved
@@ -87,11 +87,7 @@
       <td>Making sense of a newly assembled genome</td>
       <td>https://training.galaxyproject.org//topics/assembly/tutorials/ecoli_comparison/tutorial.html</td>
       <td>Sequence assembly, Genomics, Microbiology</td>
-<<<<<<< HEAD
-      <td>Sequence alignment, Mapping, Sequence visualisation, Read mapping, Genome visualisation</td>
-=======
       <td>Read mapping, Mapping, Genome visualisation, Sequence alignment, Sequence visualisation</td>
->>>>>>> f40f1568
       <td>2018-06-14</td>
       <td>2024-06-24</td>
       <td>29</td>
@@ -99,56 +95,29 @@
       <td>False</td>
       <td>False</td>
       <td>True</td>
-<<<<<<< HEAD
-      <td>mergeCols1, circos_aln_to_links, tp_sort_header_tool, Filter1, tp_sed_tool, circos_interval_to_tiles, join1, tp_grep_tool, fasta_compute_length, Grep1, collapse_dataset, lastz_wrapper_2, Cut1, tp_replace_in_column, tp_replace_in_line, jbrowse, bedtools_sortbed, datamash_ops, bedtools_intersectbed, cat1, addValue, circos, fasta_filter_by_length, random_lines1, tp_cat, upload1, bedtools_complementbed</td>
-=======
       <td>bedtools_complementbed, datamash_ops, tp_cat, tp_replace_in_column, tp_replace_in_line, jbrowse, tp_sort_header_tool, upload1, circos_aln_to_links, circos_interval_to_tiles, fasta_filter_by_length, bedtools_sortbed, addValue, random_lines1, Filter1, tp_grep_tool, join1, tp_sed_tool, Cut1, collapse_dataset, Grep1, lastz_wrapper_2, cat1, circos, mergeCols1, fasta_compute_length, bedtools_intersectbed</td>
->>>>>>> f40f1568
-      <td></td>
-      <td></td>
-      <td>0</td>
-      <td></td>
-<<<<<<< HEAD
-      <td>6085</td>
-      <td>12238</td>
-      <td>3.016667</td>
-=======
+      <td></td>
+      <td></td>
+      <td>0</td>
+      <td></td>
       <td>6194</td>
       <td>12347</td>
       <td>3.000000</td>
->>>>>>> f40f1568
       <td>0</td>
     </tr>
     <tr>
       <td></td>
       <td>Assembly</td>
-<<<<<<< HEAD
-      <td>Genome Assembly of MRSA from Oxford Nanopore MinION data (and optionally Illumina data)</td>
-      <td>https://training.galaxyproject.org//topics/assembly/tutorials/mrsa-nanopore/tutorial.html</td>
-      <td>Sequence assembly, Whole genome sequencing, Public health and epidemiology, Genomics, Microbiology, Antimicrobial Resistance</td>
-      <td>Genome assembly, Box-Whisker plot plotting, Sequencing quality control, Sequence contamination filtering, Visualisation, Sequence composition calculation, Filtering, Statistical calculation, Sequence alignment, Sequence assembly visualisation, Sequence assembly validation, Mapping assembly, Read mapping, Sequencing error detection, Cross-assembly, De-novo assembly, Scatter plot plotting</td>
-=======
       <td>Genome Assembly of a bacterial genome (MRSA) sequenced using Illumina MiSeq Data</td>
       <td>https://training.galaxyproject.org//topics/assembly/tutorials/mrsa-illumina/tutorial.html</td>
       <td>Sequence assembly, Whole genome sequencing, Public health and epidemiology, Genomics, Microbiology</td>
       <td>Visualisation, Statistical calculation, Sequencing quality control, Genome assembly, Sequence assembly validation, Sequence composition calculation, Sequence assembly visualisation, Sequence contamination filtering</td>
->>>>>>> f40f1568
       <td>2021-03-24</td>
       <td>2024-09-18</td>
       <td>15</td>
       <td>True</td>
       <td>False</td>
       <td>True</td>
-<<<<<<< HEAD
-      <td>quast, CONVERTER_bz2_to_uncompressed, nanoplot, bwa_mem2, porechop, polypolish, bandage_image, flye, fastqc, fastp, filtlong, upload1</td>
-      <td>UseGalaxy.eu</td>
-      <td>UseGalaxy.cz</td>
-      <td>0</td>
-      <td></td>
-      <td>7311</td>
-      <td>11195</td>
-      <td>3.383333</td>
-=======
       <td>True</td>
       <td>fastqc, shovill, quast, bandage_info, upload1, fastp, bandage_image</td>
       <td>UseGalaxy.cz, UseGalaxy.eu, UseGalaxy.fr, UseGalaxy.org (Main)</td>
@@ -158,22 +127,11 @@
       <td>7408</td>
       <td>11786</td>
       <td>3.700000</td>
->>>>>>> f40f1568
       <td>0</td>
     </tr>
     <tr>
       <td></td>
       <td>Assembly</td>
-<<<<<<< HEAD
-      <td>Unicycler Assembly</td>
-      <td>https://training.galaxyproject.org//topics/assembly/tutorials/unicycler-assembly/tutorial.html</td>
-      <td>Sequence assembly, Genomics, Microbiology</td>
-      <td>Genome assembly, Sequencing quality control, Aggregation, Genome annotation, Visualisation, Sequence composition calculation, Gene prediction, Coding region prediction, Statistical calculation, Sequence assembly validation, Validation</td>
-      <td>2017-10-11</td>
-      <td>2024-03-13</td>
-      <td>23</td>
-      <td>True</td>
-=======
       <td>Assembly of metagenomic sequencing data</td>
       <td>https://training.galaxyproject.org//topics/assembly/tutorials/metagenomics-assembly/tutorial.html</td>
       <td>Metagenomics, Sequence assembly</td>
@@ -181,20 +139,9 @@
       <td>2024-12-09</td>
       <td>2024-12-09</td>
       <td>0</td>
->>>>>>> f40f1568
-      <td>True</td>
-      <td>False</td>
-      <td>True</td>
-<<<<<<< HEAD
-      <td>quast, prokka, multiqc, fastqc, unicycler</td>
-      <td>UseGalaxy.eu, UseGalaxy.org (Main), UseGalaxy.org.au</td>
-      <td>GalaxyTrakr, HyPhy HIV NGS Tools, MISSISSIPPI, UseGalaxy.be, UseGalaxy.cz, UseGalaxy.fr, UseGalaxy.no</td>
-      <td>0</td>
-      <td></td>
-      <td>2177137</td>
-      <td>6017116</td>
-      <td>4.600000</td>
-=======
+      <td>True</td>
+      <td>False</td>
+      <td>True</td>
       <td>True</td>
       <td>fastqc, collection_column_join, bg_uniq, tp_cat, bowtie2, megahit, cutadapt, random_lines1, megahit_contig2fastg, ngsutils_bam_filter, filter_tabular, bandage_info, quast, seqtk_subseq, metaspades, bamtools, coverm_contig, bandage_image</td>
       <td></td>
@@ -204,21 +151,11 @@
       <td>2</td>
       <td>2</td>
       <td>0.000000</td>
->>>>>>> f40f1568
       <td>0</td>
     </tr>
     <tr>
       <td></td>
       <td>Assembly</td>
-<<<<<<< HEAD
-      <td>Assembly of metagenomic sequencing data</td>
-      <td>https://training.galaxyproject.org//topics/assembly/tutorials/metagenomics-assembly/tutorial.html</td>
-      <td>Metagenomics, Sequence assembly</td>
-      <td>Genome assembly, Sequencing quality control, Sequence alignment analysis, Sequence composition calculation, Sequence assembly visualisation, Sequence assembly validation, Read mapping, Read pre-processing, Variant calling, Sequence trimming, Formatting, Sequence contamination filtering, Visualisation, Data handling, Statistical calculation, Primer removal, Sequence file editing, Local alignment</td>
-      <td>2024-10-20</td>
-      <td>2024-10-20</td>
-      <td>0</td>
-=======
       <td>Genome Assembly of MRSA from Oxford Nanopore MinION data (and optionally Illumina data)</td>
       <td>https://training.galaxyproject.org//topics/assembly/tutorials/mrsa-nanopore/tutorial.html</td>
       <td>Sequence assembly, Whole genome sequencing, Public health and epidemiology, Genomics, Microbiology, Antimicrobial resistance</td>
@@ -226,21 +163,10 @@
       <td>2021-03-24</td>
       <td>2024-11-29</td>
       <td>15</td>
->>>>>>> f40f1568
-      <td>True</td>
-      <td>False</td>
-      <td>False</td>
-      <td>True</td>
-<<<<<<< HEAD
-      <td>megahit, quast, cutadapt, metaspades, filter_tabular, bowtie2, coverm_contig, seqtk_subseq, bamtools, bandage_image, random_lines1, tp_cat, fastqc, bandage_info, bg_uniq, megahit_contig2fastg, ngsutils_bam_filter, collection_column_join</td>
-      <td></td>
-      <td>UseGalaxy.cz, UseGalaxy.eu</td>
-      <td>0</td>
-      <td></td>
-      <td>1</td>
-      <td>2</td>
-      <td>0.000000</td>
-=======
+      <td>True</td>
+      <td>False</td>
+      <td>False</td>
+      <td>True</td>
       <td>fastqc, polypolish, nanoplot, CONVERTER_bz2_to_uncompressed, filtlong, flye, quast, upload1, fastp, porechop, bandage_image, bwa_mem2</td>
       <td>UseGalaxy.eu</td>
       <td>UseGalaxy.cz</td>
@@ -249,21 +175,11 @@
       <td>7694</td>
       <td>11749</td>
       <td>3.400000</td>
->>>>>>> f40f1568
       <td>0</td>
     </tr>
     <tr>
       <td></td>
       <td>Assembly</td>
-<<<<<<< HEAD
-      <td>Genome Assembly of a bacterial genome (MRSA) sequenced using Illumina MiSeq Data</td>
-      <td>https://training.galaxyproject.org//topics/assembly/tutorials/mrsa-illumina/tutorial.html</td>
-      <td>Sequence assembly, Whole genome sequencing, Public health and epidemiology, Genomics, Microbiology</td>
-      <td>Genome assembly, Sequencing quality control, Sequence contamination filtering, Visualisation, Sequence composition calculation, Statistical calculation, Sequence assembly visualisation, Sequence assembly validation</td>
-      <td>2021-03-24</td>
-      <td>2024-09-18</td>
-      <td>15</td>
-=======
       <td>Unicycler Assembly</td>
       <td>https://training.galaxyproject.org//topics/assembly/tutorials/unicycler-assembly/tutorial.html</td>
       <td>Sequence assembly, Genomics, Microbiology</td>
@@ -272,20 +188,9 @@
       <td>2024-03-13</td>
       <td>23</td>
       <td>True</td>
->>>>>>> f40f1568
-      <td>True</td>
-      <td>False</td>
-      <td>True</td>
-<<<<<<< HEAD
-      <td>quast, shovill, bandage_image, fastp, fastqc, bandage_info, upload1</td>
-      <td>UseGalaxy.cz, UseGalaxy.eu, UseGalaxy.fr, UseGalaxy.org (Main)</td>
-      <td>Galaxy@AuBi, GalaxyTrakr, UseGalaxy.be, UseGalaxy.no</td>
-      <td>0</td>
-      <td></td>
-      <td>7000</td>
-      <td>11245</td>
-      <td>3.766667</td>
-=======
+      <td>True</td>
+      <td>False</td>
+      <td>True</td>
       <td>fastqc, prokka, multiqc, quast, unicycler</td>
       <td>UseGalaxy.eu, UseGalaxy.org (Main), UseGalaxy.org.au</td>
       <td>GalaxyTrakr, MISSISSIPPI, UseGalaxy.be, UseGalaxy.cz, UseGalaxy.fr, UseGalaxy.no</td>
@@ -294,7 +199,6 @@
       <td>2253991</td>
       <td>6199360</td>
       <td>4.600000</td>
->>>>>>> f40f1568
       <td>0</td>
     </tr>
     <tr>
@@ -303,11 +207,7 @@
       <td>Checking expected species and contamination in bacterial isolate</td>
       <td>https://training.galaxyproject.org//topics/ecology/tutorials/bacterial-isolate-species-contamination-checking/tutorial.html</td>
       <td>Whole genome sequencing, Genomics, Microbiology, Microbial ecology</td>
-<<<<<<< HEAD
-      <td>Taxonomic classification, Expression analysis, Statistical calculation, Cross-assembly</td>
-=======
       <td>Expression analysis, Statistical calculation, Cross-assembly, Taxonomic classification</td>
->>>>>>> f40f1568
       <td>2024-03-04</td>
       <td>2024-06-27</td>
       <td>4</td>
@@ -315,24 +215,14 @@
       <td>False</td>
       <td>False</td>
       <td>True</td>
-<<<<<<< HEAD
-      <td>upload1, recentrifuge, est_abundance, kraken2</td>
-=======
       <td>kraken2, upload1, est_abundance, recentrifuge</td>
->>>>>>> f40f1568
       <td>UseGalaxy.eu, UseGalaxy.fr</td>
       <td>Galaxy@AuBi, GalaxyTrakr, UseGalaxy.cz, UseGalaxy.org (Main)</td>
       <td>0</td>
       <td></td>
-<<<<<<< HEAD
-      <td>317</td>
-      <td>451</td>
-      <td>3.066667</td>
-=======
       <td>368</td>
       <td>518</td>
       <td>3.683333</td>
->>>>>>> f40f1568
       <td>0</td>
     </tr>
     <tr>
@@ -341,11 +231,7 @@
       <td>Tree thinking for tuberculosis evolution and epidemiology</td>
       <td>https://training.galaxyproject.org//topics/evolution/tutorials/mtb_phylogeny/tutorial.html</td>
       <td>Genomics, Microbiology, Phylogeny, Infectious disease</td>
-<<<<<<< HEAD
-      <td>Phylogenetic tree analysis, Sequence analysis</td>
-=======
       <td>Sequence analysis, Phylogenetic tree analysis</td>
->>>>>>> f40f1568
       <td>2022-03-16</td>
       <td>2024-03-12</td>
       <td>11</td>
@@ -353,16 +239,6 @@
       <td>False</td>
       <td>False</td>
       <td>True</td>
-<<<<<<< HEAD
-      <td>upload1, raxml, interactive_tool_rstudio</td>
-      <td>UseGalaxy.eu</td>
-      <td>UseGalaxy.fr, UseGalaxy.org (Main)</td>
-      <td>0</td>
-      <td></td>
-      <td>1392</td>
-      <td>2092</td>
-      <td>2.266667</td>
-=======
       <td>upload1, interactive_tool_rstudio, raxml</td>
       <td>UseGalaxy.eu</td>
       <td>UseGalaxy.org (Main)</td>
@@ -371,7 +247,6 @@
       <td>1466</td>
       <td>2183</td>
       <td>2.283333</td>
->>>>>>> f40f1568
       <td>0</td>
     </tr>
     <tr>
@@ -380,11 +255,7 @@
       <td>Identifying tuberculosis transmission links: from SNPs to transmission clusters</td>
       <td>https://training.galaxyproject.org//topics/evolution/tutorials/mtb_transmission/tutorial.html</td>
       <td>Genomics, Microbiology, Infectious disease, DNA polymorphism</td>
-<<<<<<< HEAD
-      <td>Variant calling, Antimicrobial resistance prediction, Phylogenetic tree generation, Phylogenetic tree visualisation</td>
-=======
       <td>Antimicrobial resistance prediction, Variant calling, Phylogenetic tree visualisation, Phylogenetic tree generation</td>
->>>>>>> f40f1568
       <td>2022-03-16</td>
       <td>2024-07-12</td>
       <td>12</td>
@@ -392,24 +263,14 @@
       <td>False</td>
       <td>False</td>
       <td>True</td>
-<<<<<<< HEAD
-      <td>bcftools_consensus, tb_profiler_profile, tp_grep_tool, trimmomatic, collapse_dataset, snp_sites, tb_variant_filter, tp_replace_in_line, snp_dists, tp_easyjoin_tool, Grep1, tp_cat, addName, snippy, upload1, samtools_view, tp_sed_tool, __MERGE_COLLECTION__</td>
-=======
       <td>Grep1, tp_easyjoin_tool, bcftools_consensus, tb_profiler_profile, tp_cat, __MERGE_COLLECTION__, snp_dists, addName, tp_replace_in_line, snippy, collapse_dataset, trimmomatic, upload1, tp_grep_tool, tp_sed_tool, samtools_view, snp_sites, tb_variant_filter</td>
->>>>>>> f40f1568
       <td>UseGalaxy.eu</td>
       <td>UseGalaxy.cz, UseGalaxy.no, UseGalaxy.org (Main)</td>
       <td>0</td>
       <td></td>
-<<<<<<< HEAD
-      <td>1633</td>
-      <td>2530</td>
-      <td>3.016667</td>
-=======
       <td>1714</td>
       <td>2625</td>
       <td>2.983333</td>
->>>>>>> f40f1568
       <td>0</td>
     </tr>
     <tr>
@@ -418,11 +279,7 @@
       <td>Genome annotation with Prokka</td>
       <td>https://training.galaxyproject.org//topics/genome-annotation/tutorials/annotation-with-prokka/tutorial.html</td>
       <td>Genomics, Microbiology, Gene and protein families, Sequence analysis</td>
-<<<<<<< HEAD
-      <td>Genome annotation, Genome visualisation, Coding region prediction, Gene prediction</td>
-=======
       <td>Coding region prediction, Genome annotation, Genome visualisation, Gene prediction</td>
->>>>>>> f40f1568
       <td>2018-03-06</td>
       <td>2024-08-08</td>
       <td>25</td>
@@ -435,11 +292,6 @@
       <td>Galaxy@AuBi, GalaxyTrakr, MISSISSIPPI, UseGalaxy.be, UseGalaxy.cz, UseGalaxy.fr, UseGalaxy.no, UseGalaxy.org.au</td>
       <td>0</td>
       <td></td>
-<<<<<<< HEAD
-      <td>2181909</td>
-      <td>6025189</td>
-      <td>4.366667</td>
-=======
       <td>2258940</td>
       <td>6207673</td>
       <td>4.366667</td>
@@ -491,7 +343,6 @@
       <td>1603</td>
       <td>2195</td>
       <td>3.416667</td>
->>>>>>> f40f1568
       <td>0</td>
     </tr>
     <tr>
@@ -500,31 +351,142 @@
       <td>Bacterial Genome Annotation</td>
       <td>https://training.galaxyproject.org//topics/genome-annotation/tutorials/bacterial-genome-annotation/tutorial.html</td>
       <td>Genomics, Microbiology, Gene and protein families, Sequence analysis, Whole genome sequencing, Functional genomics, Mobile genetic elements</td>
-<<<<<<< HEAD
-      <td>Genome assembly, Scaffolding, Genome annotation, Structural variation detection, Multilocus sequence typing, Protein feature detection, Nucleic acid feature detection, Genome visualisation, Sequence motif recognition</td>
-=======
       <td>Sequence motif recognition, Nucleic acid feature detection, Structural variation detection, Genome assembly, Genome annotation, Protein feature detection, Genome visualisation, Scaffolding, Multilocus sequence typing</td>
->>>>>>> f40f1568
       <td>2024-02-01</td>
       <td>2024-10-15</td>
       <td>6</td>
       <td>True</td>
       <td>False</td>
       <td>True</td>
-<<<<<<< HEAD
-      <td>tbl2gff3, plasmidfinder, tp_replace_in_column, Grouping1, jbrowse, bakta, isescan, upload1, integron_finder, tp_tail_tool</td>
-=======
       <td>True</td>
       <td>bakta, tp_replace_in_column, isescan, jbrowse, tbl2gff3, plasmidfinder, integron_finder, upload1, Grouping1, tp_tail_tool</td>
->>>>>>> f40f1568
       <td>UseGalaxy.eu, UseGalaxy.fr</td>
       <td>Galaxy@AuBi, UseGalaxy.cz, UseGalaxy.org (Main)</td>
       <td>0</td>
       <td></td>
-<<<<<<< HEAD
-      <td>2494</td>
-      <td>3308</td>
-      <td>2.600000</td>
+      <td>3101</td>
+      <td>4233</td>
+      <td>2.700000</td>
+      <td>0</td>
+    </tr>
+    <tr>
+      <td></td>
+      <td>Genome Annotation</td>
+      <td>Comparative gene analysis in unannotated genomes</td>
+      <td>https://training.galaxyproject.org//topics/genome-annotation/tutorials/gene-centric/tutorial.html</td>
+      <td>Genomics, Gene and protein families, Sequence analysis, Phylogeny</td>
+      <td>Multiple sequence alignment, Database search, Phylogenetic tree generation, Coding region prediction, Sequence alignment analysis, De-novo assembly, Transcriptome assembly</td>
+      <td>2022-09-08</td>
+      <td>2024-03-18</td>
+      <td>8</td>
+      <td>True</td>
+      <td>False</td>
+      <td>False</td>
+      <td>True</td>
+      <td>bg_diamond_makedb, bg_diamond_view, regexColumn1, tab2fasta, rbc_mafft, tp_split_on_column, Filter1, Add_a_column1, orfipy, join1, bg_diamond, cat1, gops_intersect_1, Cut1, rapidnj, collapse_dataset</td>
+      <td>UseGalaxy.eu, UseGalaxy.org (Main)</td>
+      <td>UseGalaxy.cz</td>
+      <td>0</td>
+      <td></td>
+      <td>1163</td>
+      <td>1745</td>
+      <td>3.300000</td>
+      <td>0</td>
+    </tr>
+    <tr>
+      <td></td>
+      <td>Genome Annotation</td>
+      <td>Essential genes detection with Transposon insertion sequencing</td>
+      <td>https://training.galaxyproject.org//topics/genome-annotation/tutorials/tnseq/tutorial.html</td>
+      <td>Genomics, Microbiology, Sequence analysis, Mobile genetic elements</td>
+      <td>Transposon prediction, Read pre-processing, Sequence trimming, Primer removal</td>
+      <td>2019-07-02</td>
+      <td>2024-03-18</td>
+      <td>12</td>
+      <td>True</td>
+      <td>True</td>
+      <td>False</td>
+      <td>True</td>
+      <td>tp_easyjoin_tool, gff_to_prot, bg_find_subsequences, cutadapt, deeptools_bam_coverage, Filter1, __EXTRACT_DATASET__, tp_sort_header_tool, Add_a_column1, Cut1, transit_gumbel, bowtie_wrapper</td>
+      <td>UseGalaxy.be, UseGalaxy.no, UseGalaxy.org.au</td>
+      <td>UseGalaxy.cz, UseGalaxy.eu</td>
+      <td>0</td>
+      <td></td>
+      <td>2249545</td>
+      <td>6192308</td>
+      <td>4.283333</td>
+      <td>0</td>
+    </tr>
+    <tr>
+      <td></td>
+      <td>Genome Annotation</td>
+      <td>Genome annotation with Prokka</td>
+      <td>https://training.galaxyproject.org//topics/genome-annotation/tutorials/annotation-with-prokka/tutorial.html</td>
+      <td>Genomics, Microbiology, Gene and protein families, Sequence analysis</td>
+      <td>Coding region prediction, Genome annotation, Genome visualisation, Gene prediction</td>
+      <td>2018-03-06</td>
+      <td>2024-08-08</td>
+      <td>25</td>
+      <td>True</td>
+      <td>True</td>
+      <td>True</td>
+      <td>True</td>
+      <td>prokka, jbrowse</td>
+      <td>UseGalaxy.eu, UseGalaxy.org (Main)</td>
+      <td>Galaxy@AuBi, GalaxyTrakr, MISSISSIPPI, UseGalaxy.be, UseGalaxy.cz, UseGalaxy.fr, UseGalaxy.no, UseGalaxy.org.au</td>
+      <td>0</td>
+      <td></td>
+      <td>2258940</td>
+      <td>6207675</td>
+      <td>4.366667</td>
+      <td>0</td>
+    </tr>
+    <tr>
+      <td></td>
+      <td>Assembly</td>
+      <td>Making sense of a newly assembled genome</td>
+      <td>https://training.galaxyproject.org//topics/assembly/tutorials/ecoli_comparison/tutorial.html</td>
+      <td>Sequence assembly, Genomics, Microbiology</td>
+      <td>Read mapping, Mapping, Genome visualisation, Sequence alignment, Sequence visualisation</td>
+      <td>2018-06-14</td>
+      <td>2024-06-24</td>
+      <td>29</td>
+      <td>True</td>
+      <td>False</td>
+      <td>False</td>
+      <td>True</td>
+      <td>bedtools_complementbed, datamash_ops, tp_cat, tp_replace_in_column, tp_replace_in_line, jbrowse, tp_sort_header_tool, upload1, circos_aln_to_links, circos_interval_to_tiles, fasta_filter_by_length, bedtools_sortbed, addValue, random_lines1, Filter1, tp_grep_tool, join1, tp_sed_tool, Cut1, collapse_dataset, Grep1, lastz_wrapper_2, cat1, circos, mergeCols1, fasta_compute_length, bedtools_intersectbed</td>
+      <td></td>
+      <td></td>
+      <td>0</td>
+      <td></td>
+      <td>6194</td>
+      <td>12347</td>
+      <td>3.000000</td>
+      <td>0</td>
+    </tr>
+    <tr>
+      <td></td>
+      <td>Variant Analysis</td>
+      <td>Microbial Variant Calling</td>
+      <td>https://training.galaxyproject.org//topics/variant-analysis/tutorials/microbial-variants/tutorial.html</td>
+      <td>Genomics, Sequence assembly, DNA polymorphism, Microbiology, Sequence analysis, Genetic variation</td>
+      <td>Genome visualisation, Variant calling, Phylogenetic tree visualisation, Phylogenetic tree generation</td>
+      <td>2018-02-26</td>
+      <td>2024-03-15</td>
+      <td>23</td>
+      <td>True</td>
+      <td>False</td>
+      <td>False</td>
+      <td>True</td>
+      <td>snippy, jbrowse</td>
+      <td>UseGalaxy.be, UseGalaxy.eu, UseGalaxy.org (Main)</td>
+      <td>GalaxyTrakr, UseGalaxy.cz, UseGalaxy.fr, UseGalaxy.no, UseGalaxy.org.au</td>
+      <td>0</td>
+      <td></td>
+      <td>12921</td>
+      <td>21232</td>
+      <td>1.983333</td>
       <td>0</td>
     </tr>
     <tr>
@@ -541,14 +503,14 @@
       <td>True</td>
       <td>True</td>
       <td>True</td>
-      <td>iframe, create_or_update, list_organism, jbrowse, create_account</td>
+      <td>create_account, jbrowse, iframe, create_or_update, list_organism</td>
       <td></td>
       <td>UseGalaxy.cz, UseGalaxy.eu, UseGalaxy.no</td>
       <td>0</td>
       <td></td>
-      <td>1938540</td>
-      <td>5219530</td>
-      <td>5.100000</td>
+      <td>2014123</td>
+      <td>5401706</td>
+      <td>5.216667</td>
       <td>0</td>
     </tr>
     <tr>
@@ -556,185 +518,699 @@
       <td>Genome Annotation</td>
       <td>Identification of AMR genes in an assembled bacterial genome</td>
       <td>https://training.galaxyproject.org//topics/genome-annotation/tutorials/amr-gene-detection/tutorial.html</td>
-      <td>Whole genome sequencing, Public health and epidemiology, Genomics, Microbiology, Sequence analysis, Infectious disease, Antimicrobial Resistance</td>
-      <td>Genome visualisation, Genome annotation, Read mapping</td>
+      <td>Whole genome sequencing, Public health and epidemiology, Genomics, Microbiology, Sequence analysis, Infectious disease, Antimicrobial resistance</td>
+      <td>Genome annotation, Genome visualisation, Read mapping</td>
       <td>2024-01-23</td>
       <td>2024-10-15</td>
       <td>7</td>
       <td>True</td>
       <td>False</td>
-      <td>False</td>
-      <td>True</td>
-      <td>bowtie2, jbrowse, upload1, Grep1, bakta, staramr_search, tbl2gff3</td>
+      <td>True</td>
+      <td>True</td>
+      <td>staramr_search, Grep1, bakta, bowtie2, jbrowse, tbl2gff3, upload1</td>
       <td>UseGalaxy.cz, UseGalaxy.eu, UseGalaxy.fr</td>
       <td>Galaxy@AuBi, UseGalaxy.org (Main)</td>
       <td>0</td>
       <td></td>
-      <td>1340</td>
-      <td>1859</td>
-      <td>3.466667</td>
-=======
+      <td>1603</td>
+      <td>2195</td>
+      <td>3.416667</td>
+      <td>0</td>
+    </tr>
+    <tr>
+      <td></td>
+      <td>Genome Annotation</td>
+      <td>Bacterial Genome Annotation</td>
+      <td>https://training.galaxyproject.org//topics/genome-annotation/tutorials/bacterial-genome-annotation/tutorial.html</td>
+      <td>Genomics, Microbiology, Gene and protein families, Sequence analysis, Whole genome sequencing, Functional genomics, Mobile genetic elements</td>
+      <td>Sequence motif recognition, Nucleic acid feature detection, Structural variation detection, Genome assembly, Genome annotation, Protein feature detection, Genome visualisation, Scaffolding, Multilocus sequence typing</td>
+      <td>2024-02-01</td>
+      <td>2024-10-15</td>
+      <td>6</td>
+      <td>True</td>
+      <td>False</td>
+      <td>True</td>
+      <td>True</td>
+      <td>bakta, tp_replace_in_column, isescan, jbrowse, tbl2gff3, plasmidfinder, integron_finder, upload1, Grouping1, tp_tail_tool</td>
+      <td>UseGalaxy.eu, UseGalaxy.fr</td>
+      <td>Galaxy@AuBi, UseGalaxy.cz, UseGalaxy.org (Main)</td>
+      <td>0</td>
+      <td></td>
       <td>3101</td>
       <td>4233</td>
       <td>2.700000</td>
->>>>>>> f40f1568
+      <td>0</td>
+    </tr>
+    <tr>
+      <td></td>
+      <td>Microbiome</td>
+      <td>Analyses of metagenomics data - The global picture</td>
+      <td>https://training.galaxyproject.org//topics/microbiome/tutorials/general-tutorial/tutorial.html</td>
+      <td>Metagenomics, Microbial ecology, Taxonomy, Sequence analysis, Metabarcoding</td>
+      <td>Sequence clustering, Visualisation, Phylogenetic analysis, Sequencing quality control, Taxonomic classification, Sequence read processing, DNA barcoding</td>
+      <td>2017-06-22</td>
+      <td>2024-08-09</td>
+      <td>4</td>
+      <td>True</td>
+      <td>False</td>
+      <td>False</td>
+      <td>True</td>
+      <td>humann2_regroup_table, metaphlan2krona, mothur_make_biom, mothur_cluster_split, mothur_merge_files, mothur_make_group, metaphlan2, mothur_filter_seqs, mothur_screen_seqs, mothur_classify_otu, mothur_count_seqs, krona-text, taxonomy_krona_chart, mothur_classify_seqs, mothur_align_seqs, mothur_make_shared, mothur_unique_seqs, mothur_pre_cluster, mothur_summary_seqs, humann2_renorm_table, humann2</td>
+      <td></td>
+      <td>UseGalaxy.fr, UseGalaxy.no, UseGalaxy.org.au</td>
+      <td>0</td>
+      <td></td>
+      <td>4472</td>
+      <td>6096</td>
+      <td>2.950000</td>
+      <td>0</td>
+    </tr>
+    <tr>
+      <td></td>
+      <td>Microbiome</td>
+      <td>Metatranscriptomics analysis using microbiome RNA-seq data</td>
+      <td>https://training.galaxyproject.org//topics/microbiome/tutorials/metatranscriptomics/tutorial.html</td>
+      <td>Metatranscriptomics, Microbial ecology, Taxonomy, Function analysis, Sequence analysis</td>
+      <td>Visualisation, Phylogenetic analysis, Sequencing quality control, Read pre-processing, Phylogenetic inference, Sequence alignment analysis, Sequence similarity search, Validation, Species frequency estimation, Phylogenetic tree editing, Nucleic acid sequence analysis, Statistical calculation, Primer removal, Taxonomic classification, Phylogenetic tree visualisation, Conversion, Sequence composition calculation, Phylogenetic tree analysis, Sequence comparison, Sequence trimming</td>
+      <td>2019-11-21</td>
+      <td>2024-06-14</td>
+      <td>4</td>
+      <td>True</td>
+      <td>True</td>
+      <td>True</td>
+      <td>True</td>
+      <td>humann, humann_regroup_table, multiqc, bg_sortmerna, Cut1, humann_unpack_pathways, fastq_paired_end_interlacer, Grep1, metaphlan, taxonomy_krona_chart, export2graphlan, humann_renorm_table, combine_metaphlan2_humann2, tp_find_and_replace, fastqc, humann_rename_table, cutadapt, graphlan_annotate, humann_split_stratified_table, graphlan</td>
+      <td>UseGalaxy.org (Main), UseGalaxy.org.au</td>
+      <td>UseGalaxy.cz, UseGalaxy.no</td>
+      <td>0</td>
+      <td></td>
+      <td>2245945</td>
+      <td>6183616</td>
+      <td>4.450000</td>
+      <td>0</td>
+    </tr>
+    <tr>
+      <td></td>
+      <td>Microbiome</td>
+      <td>Pathogen detection from (direct Nanopore) sequencing data using Galaxy - Foodborne Edition</td>
+      <td>https://training.galaxyproject.org//topics/microbiome/tutorials/pathogen-detection-from-nanopore-foodborne-data/tutorial.html</td>
+      <td>Metagenomics, Public health and epidemiology, Taxonomy, Sequence assembly, Pathology, Sequence analysis</td>
+      <td>Phylogenetic tree generation (from molecular sequences), Multiple sequence alignment, Visualisation, Variant calling, Data handling, Sequencing quality control, Sequence alignment analysis, Pairwise sequence alignment, De-novo assembly, Validation, Box-Whisker plot plotting, Mapping, Antimicrobial resistance prediction, Phylogenetic tree generation (maximum likelihood and Bayesian methods), Multilocus sequence typing, Sequence assembly, Scatter plot plotting, Statistical calculation, Phylogenetic tree reconstruction, Phylogenetic tree generation, Genome assembly, Base-calling, Mapping assembly, Taxonomic classification, Aggregation, Sequence assembly visualisation, Sequence composition calculation, Phylogenetic tree analysis, Cross-assembly, Sequence contamination filtering</td>
+      <td>2023-01-26</td>
+      <td>2024-09-27</td>
+      <td>11</td>
+      <td>True</td>
+      <td>False</td>
+      <td>True</td>
+      <td>True</td>
+      <td>tp_cut_tool, tp_replace_in_column, flye, Add_a_column1, tp_sorted_uniq, minimap2, fastp, bcftools_norm, CONVERTER_gz_to_uncompressed, Grouping1, samtools_coverage, Paste1, fasta_merge_files_and_filter_unique_sequences, tab2fasta, add_line_to_file, Remove beginning1, multiqc, snpSift_extractFields, abricate, compose_text_param, param_value_from_file, bedtools_getfastabed, Cut1, kraken2, bandage_image, collapse_dataset, Grep1, bcftools_consensus, collection_column_join, tp_multijoin_tool, nanoplot, tp_split_on_column, regex1, clustalw, taxonomy_krona_chart, krakentools_extract_kraken_reads, snpSift_filter, ggplot2_heatmap, mlst, samtools_depth, tp_head_tool, tp_find_and_replace, fasttree, table_compute, fastqc, __FILTER_EMPTY_DATASETS__, regexColumn1, collection_element_identifiers, __BUILD_LIST__, newick_display, clair3, split_file_to_collection, medaka_consensus_pipeline, fasta2tab, Count1, porechop, bamtools_split_mapped, barchart_gnuplot, krakentools_kreport2krona, samtools_fastx, __FILTER_FAILED_DATASETS__</td>
+      <td>UseGalaxy.eu</td>
+      <td>UseGalaxy.org.au</td>
+      <td>0</td>
+      <td></td>
+      <td>2638</td>
+      <td>3961</td>
+      <td>3.000000</td>
+      <td>0</td>
+    </tr>
+    <tr>
+      <td></td>
+      <td>Microbiome</td>
+      <td>Metatranscriptomics analysis using microbiome RNA-seq data (short)</td>
+      <td>https://training.galaxyproject.org//topics/microbiome/tutorials/metatranscriptomics-short/tutorial.html</td>
+      <td>Metatranscriptomics, Microbial ecology, Taxonomy, Function analysis, Sequence analysis</td>
+      <td>Visualisation, Phylogenetic analysis, Sequencing quality control, Read pre-processing, Phylogenetic inference, Sequence alignment analysis, Sequence similarity search, Validation, Species frequency estimation, Phylogenetic tree editing, Nucleic acid sequence analysis, Statistical calculation, Primer removal, Taxonomic classification, Phylogenetic tree visualisation, Conversion, Sequence composition calculation, Phylogenetic tree analysis, Sequence comparison, Sequence trimming</td>
+      <td>2020-02-13</td>
+      <td>2024-06-14</td>
+      <td>4</td>
+      <td>True</td>
+      <td>False</td>
+      <td>True</td>
+      <td>True</td>
+      <td>humann, humann_regroup_table, multiqc, bg_sortmerna, Cut1, humann_unpack_pathways, fastq_paired_end_interlacer, Grep1, metaphlan, taxonomy_krona_chart, export2graphlan, humann_renorm_table, combine_metaphlan2_humann2, tp_find_and_replace, fastqc, humann_rename_table, cutadapt, graphlan_annotate, humann_split_stratified_table, graphlan</td>
+      <td>UseGalaxy.org (Main), UseGalaxy.org.au</td>
+      <td>UseGalaxy.cz, UseGalaxy.no</td>
+      <td>0</td>
+      <td></td>
+      <td>358</td>
+      <td>456</td>
+      <td>1.533333</td>
+      <td>0</td>
+    </tr>
+    <tr>
+      <td></td>
+      <td>Microbiome</td>
+      <td>Taxonomic Profiling and Visualization of Metagenomic Data</td>
+      <td>https://training.galaxyproject.org//topics/microbiome/tutorials/taxonomic-profiling/tutorial.html</td>
+      <td>Metagenomics, Microbial ecology, Taxonomy, Sequence analysis</td>
+      <td>Visualisation, Nucleic acid sequence analysis, Aggregation, Statistical calculation, Phylogenetic tree analysis, Taxonomic classification</td>
+      <td>2023-05-03</td>
+      <td>2024-06-14</td>
+      <td>4</td>
+      <td>True</td>
+      <td>False</td>
+      <td>True</td>
+      <td>True</td>
+      <td>metaphlan, __UNZIP_COLLECTION__, kraken_biom, interactive_tool_pavian, interactive_tool_phinch, taxonomy_krona_chart, est_abundance, kraken2, krakentools_kreport2krona</td>
+      <td>UseGalaxy.eu</td>
+      <td>UseGalaxy.fr, UseGalaxy.org.au</td>
+      <td>0</td>
+      <td></td>
+      <td>5642</td>
+      <td>7752</td>
+      <td>2.050000</td>
+      <td>0</td>
+    </tr>
+    <tr>
+      <td></td>
+      <td>Microbiome</td>
+      <td>Assembly of metagenomic sequencing data</td>
+      <td>https://training.galaxyproject.org//topics/microbiome/tutorials/metagenomics-assembly/tutorial.html</td>
+      <td>Metagenomics, Sequence assembly</td>
+      <td>Visualisation, Data handling, Variant calling, Sequencing quality control, Read pre-processing, Sequence alignment analysis, Sequence assembly validation, Sequence file editing, Statistical calculation, Genome assembly, Formatting, Primer removal, Sequence composition calculation, Sequence assembly visualisation, Read mapping, Sequence trimming, Sequence contamination filtering, Local alignment</td>
+      <td>2022-12-05</td>
+      <td>2024-11-26</td>
+      <td>5</td>
+      <td>True</td>
+      <td>False</td>
+      <td>True</td>
+      <td>True</td>
+      <td>fastqc, collection_column_join, bg_uniq, tp_cat, bowtie2, megahit, cutadapt, random_lines1, megahit_contig2fastg, ngsutils_bam_filter, filter_tabular, bandage_info, quast, seqtk_subseq, metaspades, bamtools, coverm_contig, bandage_image</td>
+      <td></td>
+      <td>UseGalaxy.cz, UseGalaxy.eu</td>
+      <td>0</td>
+      <td></td>
+      <td>2189</td>
+      <td>3076</td>
+      <td>2.950000</td>
+      <td>0</td>
+    </tr>
+    <tr>
+      <td></td>
+      <td>Microbiome</td>
+      <td>Antibiotic resistance detection</td>
+      <td>https://training.galaxyproject.org//topics/microbiome/tutorials/plasmid-metagenomics-nanopore/tutorial.html</td>
+      <td>Metagenomic sequencing, Public health and epidemiology, Metagenomics, Microbiology, Infectious disease, Sequence analysis, Antimicrobial resistance</td>
+      <td>Scatter plot plotting, Genome assembly, Pairwise sequence alignment, Mapping assembly, Box-Whisker plot plotting, De-novo assembly, Aggregation, Sequence assembly visualisation, Sequence analysis</td>
+      <td>2019-06-25</td>
+      <td>2024-06-14</td>
+      <td>4</td>
+      <td>True</td>
+      <td>False</td>
+      <td>True</td>
+      <td>True</td>
+      <td>staramr_search, nanoplot, minimap2, racon, unicycler, bandage_image, gfa_to_fa, PlasFlow, miniasm</td>
+      <td>UseGalaxy.eu</td>
+      <td>UseGalaxy.be, UseGalaxy.cz, UseGalaxy.no, UseGalaxy.org (Main), UseGalaxy.org.au</td>
+      <td>0</td>
+      <td></td>
+      <td>1551</td>
+      <td>2296</td>
+      <td>3.833333</td>
+      <td>0</td>
+    </tr>
+    <tr>
+      <td></td>
+      <td>Microbiome</td>
+      <td>Building an amplicon sequence variant (ASV) table from 16S data using DADA2</td>
+      <td>https://training.galaxyproject.org//topics/microbiome/tutorials/dada-16S/tutorial.html</td>
+      <td>Microbial ecology, Taxonomy, Sequence analysis, Metabarcoding</td>
+      <td>Visualisation, Analysis, Variant calling, DNA barcoding, Deposition</td>
+      <td>2024-06-05</td>
+      <td>2024-12-05</td>
+      <td>9</td>
+      <td>True</td>
+      <td>False</td>
+      <td>True</td>
+      <td>True</td>
+      <td>dada2_seqCounts, __UNZIP_COLLECTION__, dada2_assignTaxonomyAddspecies, tp_replace_in_column, tp_replace_in_line, Add_a_column1, Grouping1, interactive_tool_phyloseq, phyloseq_from_dada2, dada2_makeSequenceTable, cat1, dada2_dada, dada2_plotQualityProfile, tp_head_tool, __SORTLIST__, dada2_mergePairs, dada2_learnErrors, collection_element_identifiers, dada2_removeBimeraDenovo, dada2_filterAndTrim</td>
+      <td>UseGalaxy.eu, UseGalaxy.org (Main)</td>
+      <td></td>
+      <td>0</td>
+      <td></td>
+      <td>2002</td>
+      <td>2735</td>
+      <td>2.016667</td>
+      <td>0</td>
+    </tr>
+    <tr>
+      <td></td>
+      <td>Microbiome</td>
+      <td>16S Microbial analysis with Nanopore data</td>
+      <td>https://training.galaxyproject.org//topics/microbiome/tutorials/nanopore-16S-metagenomics/tutorial.html</td>
+      <td>Microbial ecology, Taxonomy, Sequence analysis, Metabarcoding</td>
+      <td>Visualisation, Sequence composition calculation, Statistical calculation, Sequencing quality control, Taxonomic classification, Validation, Sequence contamination filtering</td>
+      <td>2020-11-24</td>
+      <td>2024-07-31</td>
+      <td>5</td>
+      <td>True</td>
+      <td>False</td>
+      <td>False</td>
+      <td>True</td>
+      <td>fastqc, datamash_reverse, Remove beginning1, multiqc, tp_replace_in_line, taxonomy_krona_chart, fastp, porechop, kraken2</td>
+      <td>UseGalaxy.eu, UseGalaxy.no, UseGalaxy.org (Main), UseGalaxy.org.au</td>
+      <td>GalaxyTrakr, UseGalaxy.be, UseGalaxy.cz</td>
+      <td>0</td>
+      <td></td>
+      <td>3520</td>
+      <td>4894</td>
+      <td>2.716667</td>
+      <td>0</td>
+    </tr>
+    <tr>
+      <td></td>
+      <td>Microbiome</td>
+      <td>Identification of the micro-organisms in a beer using Nanopore sequencing</td>
+      <td>https://training.galaxyproject.org//topics/microbiome/tutorials/beer-data-analysis/tutorial.html</td>
+      <td>Metagenomics, Microbial ecology, Taxonomy, Sequence analysis</td>
+      <td>Visualisation, Sequence composition calculation, Aggregation, Statistical calculation, Sequencing quality control, Taxonomic classification, Sequence contamination filtering</td>
+      <td>2022-09-29</td>
+      <td>2024-11-29</td>
+      <td>5</td>
+      <td>True</td>
+      <td>False</td>
+      <td>True</td>
+      <td>True</td>
+      <td>fastqc, Filter1, taxonomy_krona_chart, fastp, porechop, kraken2, krakentools_kreport2krona</td>
+      <td>GalaxyTrakr, UseGalaxy.eu, UseGalaxy.org (Main), UseGalaxy.org.au</td>
+      <td>UseGalaxy.cz</td>
+      <td>0</td>
+      <td></td>
+      <td>1457</td>
+      <td>2240</td>
+      <td>2.966667</td>
+      <td>0</td>
+    </tr>
+    <tr>
+      <td></td>
+      <td>Microbiome</td>
+      <td>QIIME 2 Moving Pictures</td>
+      <td>https://training.galaxyproject.org//topics/microbiome/tutorials/qiime2-moving-pictures/tutorial.html</td>
+      <td>Microbial ecology, Taxonomy, Sequence analysis, Metabarcoding</td>
+      <td></td>
+      <td>2024-03-14</td>
+      <td>2024-03-14</td>
+      <td>1</td>
+      <td>external</td>
+      <td>False</td>
+      <td>False</td>
+      <td>False</td>
+      <td></td>
+      <td></td>
+      <td>UseGalaxy.eu, UseGalaxy.org, UseGalaxy.org.au, UseGalaxy.fr</td>
+      <td>0</td>
+      <td></td>
+      <td>186</td>
+      <td>284</td>
+      <td>3.400000</td>
+      <td>0</td>
+    </tr>
+    <tr>
+      <td></td>
+      <td>Microbiome</td>
+      <td>Binning of metagenomic sequencing data</td>
+      <td>https://training.galaxyproject.org//topics/microbiome/tutorials/metagenomics-binning/tutorial.html</td>
+      <td>Metagenomics, Sequence assembly</td>
+      <td>Sequence composition calculation, Statistical calculation, Sequencing quality control, Genome assembly, Validation, Sequence assembly validation</td>
+      <td>2023-12-05</td>
+      <td>2024-09-12</td>
+      <td>4</td>
+      <td>True</td>
+      <td>False</td>
+      <td>True</td>
+      <td>False</td>
+      <td>megahit, checkm_lineage_wf</td>
+      <td>GalaxyTrakr, UseGalaxy.cz, UseGalaxy.eu, UseGalaxy.fr</td>
+      <td>UseGalaxy.org (Main), UseGalaxy.org.au</td>
+      <td>0</td>
+      <td></td>
+      <td>2719</td>
+      <td>3321</td>
+      <td>1.383333</td>
+      <td>0</td>
+    </tr>
+    <tr>
+      <td></td>
+      <td>Microbiome</td>
+      <td>QIIME 2 Cancer Microbiome Intervention</td>
+      <td>https://training.galaxyproject.org//topics/microbiome/tutorials/qiime2-cancer-microbiome-intervention/tutorial.html</td>
+      <td>Microbial ecology, Taxonomy, Sequence analysis, Metabarcoding</td>
+      <td></td>
+      <td>2024-02-12</td>
+      <td>2024-03-14</td>
+      <td>3</td>
+      <td>external</td>
+      <td>False</td>
+      <td>False</td>
+      <td>False</td>
+      <td></td>
+      <td></td>
+      <td>UseGalaxy.eu, UseGalaxy.org, UseGalaxy.org.au, UseGalaxy.fr</td>
+      <td>0</td>
+      <td></td>
+      <td>190</td>
+      <td>343</td>
+      <td>2.983333</td>
+      <td>0</td>
+    </tr>
+    <tr>
+      <td></td>
+      <td>Microbiome</td>
+      <td>16S Microbial Analysis with mothur (extended)</td>
+      <td>https://training.galaxyproject.org//topics/microbiome/tutorials/mothur-miseq-sop/tutorial.html</td>
+      <td>Microbial ecology, Taxonomy, Sequence analysis, Metabarcoding</td>
+      <td>Sequence clustering, Visualisation, Phylogenetic analysis, Sequencing quality control, Phylogenetic tree reconstruction, Phylogenetic tree generation, Taxonomic classification, Sequence read processing, DNA barcoding, Phylogenetic tree analysis</td>
+      <td>2017-02-12</td>
+      <td>2024-03-14</td>
+      <td>4</td>
+      <td>True</td>
+      <td>False</td>
+      <td>False</td>
+      <td>True</td>
+      <td>mothur_chimera_vsearch, mothur_heatmap_sim, mothur_remove_lineage, mothur_remove_seqs, mothur_taxonomy_to_krona, mothur_make_biom, mothur_cluster_split, mothur_sub_sample, mothur_filter_seqs, mothur_screen_seqs, mothur_rarefaction_single, mothur_dist_shared, mothur_classify_otu, mothur_count_groups, mothur_count_seqs, mothur_dist_seqs, mothur_venn, mothur_make_contigs, mothur_seq_error, mothur_tree_shared, taxonomy_krona_chart, mothur_cluster, mothur_classify_seqs, mothur_align_seqs, mothur_summary_single, mothur_make_shared, mothur_get_groups, mothur_unique_seqs, newick_display, mothur_pre_cluster, mothur_summary_seqs, mothur_remove_groups, XY_Plot_1</td>
+      <td>UseGalaxy.be, UseGalaxy.eu</td>
+      <td>UseGalaxy.cz, UseGalaxy.fr, UseGalaxy.no, UseGalaxy.org (Main), UseGalaxy.org.au</td>
+      <td>0</td>
+      <td></td>
+      <td>6708</td>
+      <td>10186</td>
+      <td>3.000000</td>
+      <td>0</td>
+    </tr>
+    <tr>
+      <td></td>
+      <td>Microbiome</td>
+      <td>16S Microbial Analysis with mothur (short)</td>
+      <td>https://training.galaxyproject.org//topics/microbiome/tutorials/mothur-miseq-sop-short/tutorial.html</td>
+      <td>Microbial ecology, Taxonomy, Sequence analysis, Metabarcoding</td>
+      <td>Sequence clustering, Visualisation, Phylogenetic analysis, Sequencing quality control, Phylogenetic tree reconstruction, Phylogenetic tree generation, Taxonomic classification, Sequence read processing, DNA barcoding, Phylogenetic tree analysis</td>
+      <td>2019-05-13</td>
+      <td>2024-06-14</td>
+      <td>5</td>
+      <td>True</td>
+      <td>False</td>
+      <td>True</td>
+      <td>True</td>
+      <td>mothur_chimera_vsearch, mothur_heatmap_sim, mothur_remove_lineage, mothur_remove_seqs, mothur_cluster_split, mothur_sub_sample, mothur_filter_seqs, mothur_screen_seqs, mothur_rarefaction_single, mothur_dist_shared, mothur_classify_otu, collapse_dataset, mothur_count_groups, mothur_count_seqs, mothur_dist_seqs, mothur_venn, mothur_tree_shared, mothur_cluster, mothur_classify_seqs, mothur_summary_single, mothur_make_shared, mothur_unique_seqs, newick_display, mothur_pre_cluster, mothur_summary_seqs, mothur_remove_groups, XY_Plot_1</td>
+      <td>UseGalaxy.eu, UseGalaxy.no, UseGalaxy.org (Main), UseGalaxy.org.au</td>
+      <td>UseGalaxy.be, UseGalaxy.cz, UseGalaxy.fr</td>
+      <td>0</td>
+      <td></td>
+      <td>2575</td>
+      <td>4582</td>
+      <td>5.400000</td>
+      <td>0</td>
+    </tr>
+    <tr>
+      <td></td>
+      <td>Evolution</td>
+      <td>Tree thinking for tuberculosis evolution and epidemiology</td>
+      <td>https://training.galaxyproject.org//topics/evolution/tutorials/mtb_phylogeny/tutorial.html</td>
+      <td>Genomics, Microbiology, Phylogeny, Infectious disease</td>
+      <td>Sequence analysis, Phylogenetic tree analysis</td>
+      <td>2022-03-16</td>
+      <td>2024-03-12</td>
+      <td>11</td>
+      <td>True</td>
+      <td>False</td>
+      <td>False</td>
+      <td>True</td>
+      <td>upload1, interactive_tool_rstudio, raxml</td>
+      <td>UseGalaxy.eu</td>
+      <td>UseGalaxy.org (Main)</td>
+      <td>0</td>
+      <td></td>
+      <td>1466</td>
+      <td>2183</td>
+      <td>2.283333</td>
+      <td>0</td>
+    </tr>
+    <tr>
+      <td></td>
+      <td>Evolution</td>
+      <td>Identifying tuberculosis transmission links: from SNPs to transmission clusters</td>
+      <td>https://training.galaxyproject.org//topics/evolution/tutorials/mtb_transmission/tutorial.html</td>
+      <td>Genomics, Microbiology, Infectious disease, DNA polymorphism</td>
+      <td>Antimicrobial resistance prediction, Variant calling, Phylogenetic tree visualisation, Phylogenetic tree generation</td>
+      <td>2022-03-16</td>
+      <td>2024-07-12</td>
+      <td>12</td>
+      <td>True</td>
+      <td>False</td>
+      <td>False</td>
+      <td>True</td>
+      <td>Grep1, tp_easyjoin_tool, bcftools_consensus, tb_profiler_profile, tp_cat, __MERGE_COLLECTION__, snp_dists, addName, tp_replace_in_line, snippy, collapse_dataset, trimmomatic, upload1, tp_grep_tool, tp_sed_tool, samtools_view, snp_sites, tb_variant_filter</td>
+      <td>UseGalaxy.eu</td>
+      <td>UseGalaxy.cz, UseGalaxy.no, UseGalaxy.org (Main)</td>
+      <td>0</td>
+      <td></td>
+      <td>1714</td>
+      <td>2625</td>
+      <td>2.983333</td>
+      <td>0</td>
+    </tr>
+    <tr>
+      <td></td>
+      <td>Variant Analysis</td>
+      <td>M. tuberculosis Variant Analysis</td>
+      <td>https://training.galaxyproject.org//topics/variant-analysis/tutorials/tb-variant-analysis/tutorial.html</td>
+      <td>Genomics, Microbiology, Sequence assembly, Genetic variation, Public health and epidemiology, Infectious disease</td>
+      <td>Global alignment, Variant calling, Statistical calculation, Sequencing quality control, Phylogenetic tree generation, Antimicrobial resistance prediction, Sequence alignment analysis, Sequence alignment, Taxonomic classification, Validation, Phylogenetic tree visualisation, Sequence analysis, Sequence composition calculation, Genome visualisation, Sequence contamination filtering, Local alignment</td>
+      <td>2020-07-25</td>
+      <td>2024-07-26</td>
+      <td>30</td>
+      <td>True</td>
+      <td>False</td>
+      <td>True</td>
+      <td>True</td>
+      <td>mosdepth, tp_awk_tool, jbrowse, upload1, fastp, multiqc, snippy, tp_sed_tool, kraken2, bcftools_consensus, qualimap_bamqc, tbvcfreport, __FLATTEN__, jvarkit_wgscoverageplotter, EMBOSS:%20seqret84, tb_variant_filter, fastqc, tb_profiler_profile, samtools_stats, EMBOSS: seqret84</td>
+      <td></td>
+      <td></td>
+      <td>0</td>
+      <td></td>
+      <td>6039</td>
+      <td>9478</td>
+      <td>2.916667</td>
       <td>0</td>
     </tr>
     <tr>
       <td></td>
       <td>Genome Annotation</td>
-      <td>Comparative gene analysis in unannotated genomes</td>
-      <td>https://training.galaxyproject.org//topics/genome-annotation/tutorials/gene-centric/tutorial.html</td>
-      <td>Genomics, Gene and protein families, Sequence analysis, Phylogeny</td>
-<<<<<<< HEAD
-      <td>Database search, Phylogenetic tree generation, Sequence alignment analysis, Multiple sequence alignment, Coding region prediction, De-novo assembly, Transcriptome assembly</td>
-=======
-      <td>Multiple sequence alignment, Database search, Phylogenetic tree generation, Coding region prediction, Sequence alignment analysis, De-novo assembly, Transcriptome assembly</td>
->>>>>>> f40f1568
-      <td>2022-09-08</td>
-      <td>2024-03-18</td>
-      <td>8</td>
-      <td>True</td>
-      <td>False</td>
-      <td>False</td>
-      <td>True</td>
-<<<<<<< HEAD
-      <td>bg_diamond, join1, bg_diamond_makedb, gops_intersect_1, rapidnj, collapse_dataset, rbc_mafft, bg_diamond_view, orfipy, Add_a_column1, tab2fasta, regexColumn1, tp_split_on_column, Filter1, cat1, Cut1</td>
-=======
-      <td>bg_diamond_makedb, bg_diamond_view, regexColumn1, tab2fasta, rbc_mafft, tp_split_on_column, Filter1, Add_a_column1, orfipy, join1, bg_diamond, cat1, gops_intersect_1, Cut1, rapidnj, collapse_dataset</td>
->>>>>>> f40f1568
-      <td>UseGalaxy.eu, UseGalaxy.org (Main)</td>
-      <td>UseGalaxy.cz</td>
-      <td>0</td>
-      <td></td>
-<<<<<<< HEAD
-      <td>1067</td>
-      <td>1637</td>
-      <td>3.516667</td>
-=======
-      <td>1163</td>
-      <td>1745</td>
-      <td>3.300000</td>
->>>>>>> f40f1568
-      <td>0</td>
-    </tr>
-    <tr>
-      <td></td>
-      <td>Genome Annotation</td>
-      <td>Essential genes detection with Transposon insertion sequencing</td>
-      <td>https://training.galaxyproject.org//topics/genome-annotation/tutorials/tnseq/tutorial.html</td>
-      <td>Genomics, Microbiology, Sequence analysis, Mobile genetic elements</td>
-      <td>Transposon prediction, Read pre-processing, Sequence trimming, Primer removal</td>
-      <td>2019-07-02</td>
-      <td>2024-03-18</td>
-      <td>12</td>
-      <td>True</td>
-      <td>True</td>
-      <td>False</td>
-      <td>True</td>
-<<<<<<< HEAD
-      <td>tp_sort_header_tool, gff_to_prot, cutadapt, transit_gumbel, bowtie_wrapper, deeptools_bam_coverage, tp_easyjoin_tool, __EXTRACT_DATASET__, bg_find_subsequences, Add_a_column1, Filter1, Cut1</td>
-=======
-      <td>tp_easyjoin_tool, gff_to_prot, bg_find_subsequences, cutadapt, deeptools_bam_coverage, Filter1, __EXTRACT_DATASET__, tp_sort_header_tool, Add_a_column1, Cut1, transit_gumbel, bowtie_wrapper</td>
->>>>>>> f40f1568
-      <td>UseGalaxy.be, UseGalaxy.no, UseGalaxy.org.au</td>
-      <td>UseGalaxy.cz, UseGalaxy.eu</td>
-      <td>0</td>
-      <td></td>
-<<<<<<< HEAD
-      <td>2172694</td>
-      <td>6010047</td>
-      <td>4.300000</td>
-=======
-      <td>2249545</td>
-      <td>6192308</td>
-      <td>4.283333</td>
->>>>>>> f40f1568
-      <td>0</td>
-    </tr>
-    <tr>
-      <td></td>
-      <td>Genome Annotation</td>
-      <td>Genome annotation with Prokka</td>
-      <td>https://training.galaxyproject.org//topics/genome-annotation/tutorials/annotation-with-prokka/tutorial.html</td>
-      <td>Genomics, Microbiology, Gene and protein families, Sequence analysis</td>
-<<<<<<< HEAD
-      <td>Genome annotation, Genome visualisation, Coding region prediction, Gene prediction</td>
-=======
-      <td>Coding region prediction, Genome annotation, Genome visualisation, Gene prediction</td>
->>>>>>> f40f1568
-      <td>2018-03-06</td>
-      <td>2024-08-08</td>
-      <td>25</td>
-      <td>True</td>
-      <td>True</td>
-      <td>True</td>
-      <td>True</td>
-      <td>prokka, jbrowse</td>
-      <td>UseGalaxy.eu, UseGalaxy.org (Main)</td>
-      <td>Galaxy@AuBi, GalaxyTrakr, MISSISSIPPI, UseGalaxy.be, UseGalaxy.cz, UseGalaxy.fr, UseGalaxy.no, UseGalaxy.org.au</td>
-      <td>0</td>
-      <td></td>
-<<<<<<< HEAD
-      <td>2181909</td>
-      <td>6025190</td>
-=======
-      <td>2258940</td>
-      <td>6207675</td>
->>>>>>> f40f1568
-      <td>4.366667</td>
-      <td>0</td>
-    </tr>
-    <tr>
-      <td></td>
-      <td>Assembly</td>
-      <td>Making sense of a newly assembled genome</td>
-      <td>https://training.galaxyproject.org//topics/assembly/tutorials/ecoli_comparison/tutorial.html</td>
-      <td>Sequence assembly, Genomics, Microbiology</td>
-<<<<<<< HEAD
-      <td>Sequence alignment, Mapping, Sequence visualisation, Read mapping, Genome visualisation</td>
-=======
-      <td>Read mapping, Mapping, Genome visualisation, Sequence alignment, Sequence visualisation</td>
->>>>>>> f40f1568
-      <td>2018-06-14</td>
-      <td>2024-06-24</td>
-      <td>29</td>
-      <td>True</td>
-      <td>False</td>
-      <td>False</td>
-      <td>True</td>
-<<<<<<< HEAD
-      <td>mergeCols1, circos_aln_to_links, tp_sort_header_tool, Filter1, tp_sed_tool, circos_interval_to_tiles, join1, tp_grep_tool, fasta_compute_length, Grep1, collapse_dataset, lastz_wrapper_2, Cut1, tp_replace_in_column, tp_replace_in_line, jbrowse, bedtools_sortbed, datamash_ops, bedtools_intersectbed, cat1, addValue, circos, fasta_filter_by_length, random_lines1, tp_cat, upload1, bedtools_complementbed</td>
-=======
-      <td>bedtools_complementbed, datamash_ops, tp_cat, tp_replace_in_column, tp_replace_in_line, jbrowse, tp_sort_header_tool, upload1, circos_aln_to_links, circos_interval_to_tiles, fasta_filter_by_length, bedtools_sortbed, addValue, random_lines1, Filter1, tp_grep_tool, join1, tp_sed_tool, Cut1, collapse_dataset, Grep1, lastz_wrapper_2, cat1, circos, mergeCols1, fasta_compute_length, bedtools_intersectbed</td>
->>>>>>> f40f1568
-      <td></td>
-      <td></td>
-      <td>0</td>
-      <td></td>
-<<<<<<< HEAD
-      <td>6085</td>
-      <td>12238</td>
-      <td>3.016667</td>
-=======
-      <td>6194</td>
-      <td>12347</td>
-      <td>3.000000</td>
->>>>>>> f40f1568
-      <td>0</td>
-    </tr>
-    <tr>
-      <td></td>
-<<<<<<< HEAD
-      <td>Assembly</td>
-      <td>Genome Assembly of MRSA from Oxford Nanopore MinION data (and optionally Illumina data)</td>
-      <td>https://training.galaxyproject.org//topics/assembly/tutorials/mrsa-nanopore/tutorial.html</td>
-      <td>Sequence assembly, Whole genome sequencing, Public health and epidemiology, Genomics, Microbiology, Antimicrobial Resistance</td>
-      <td>Genome assembly, Box-Whisker plot plotting, Sequencing quality control, Sequence contamination filtering, Visualisation, Sequence composition calculation, Filtering, Statistical calculation, Sequence alignment, Sequence assembly visualisation, Sequence assembly validation, Mapping assembly, Read mapping, Sequencing error detection, Cross-assembly, De-novo assembly, Scatter plot plotting</td>
-      <td>2021-03-24</td>
-      <td>2024-03-13</td>
+      <td>Identification of AMR genes in an assembled bacterial genome</td>
+      <td>https://training.galaxyproject.org//topics/genome-annotation/tutorials/amr-gene-detection/tutorial.html</td>
+      <td>Whole genome sequencing, Public health and epidemiology, Genomics, Microbiology, Sequence analysis, Infectious disease, Antimicrobial resistance</td>
+      <td>Genome annotation, Genome visualisation, Read mapping</td>
+      <td>2024-01-23</td>
+      <td>2024-10-15</td>
+      <td>7</td>
+      <td>True</td>
+      <td>False</td>
+      <td>True</td>
+      <td>True</td>
+      <td>staramr_search, Grep1, bakta, bowtie2, jbrowse, tbl2gff3, upload1</td>
+      <td>UseGalaxy.cz, UseGalaxy.eu, UseGalaxy.fr</td>
+      <td>Galaxy@AuBi, UseGalaxy.org (Main)</td>
+      <td>0</td>
+      <td></td>
+      <td>1604</td>
+      <td>2196</td>
+      <td>3.416667</td>
+      <td>0</td>
+    </tr>
+    <tr>
+      <td></td>
+      <td>Microbiome</td>
+      <td>16S Microbial analysis with Nanopore data</td>
+      <td>https://training.galaxyproject.org//topics/microbiome/tutorials/nanopore-16S-metagenomics/tutorial.html</td>
+      <td>Microbial ecology, Taxonomy, Sequence analysis, Metabarcoding</td>
+      <td>Visualisation, Sequence composition calculation, Statistical calculation, Sequencing quality control, Taxonomic classification, Validation, Sequence contamination filtering</td>
+      <td>2020-11-24</td>
+      <td>2024-07-31</td>
+      <td>5</td>
+      <td>True</td>
+      <td>False</td>
+      <td>False</td>
+      <td>True</td>
+      <td>fastqc, datamash_reverse, Remove beginning1, multiqc, tp_replace_in_line, taxonomy_krona_chart, fastp, porechop, kraken2</td>
+      <td>UseGalaxy.eu, UseGalaxy.no, UseGalaxy.org (Main), UseGalaxy.org.au</td>
+      <td>GalaxyTrakr, UseGalaxy.be, UseGalaxy.cz</td>
+      <td>0</td>
+      <td></td>
+      <td>3520</td>
+      <td>4894</td>
+      <td>2.716667</td>
+      <td>0</td>
+    </tr>
+    <tr>
+      <td></td>
+      <td>Proteomics</td>
+      <td>metaQuantome 1: Data creation</td>
+      <td>https://training.galaxyproject.org//topics/proteomics/tutorials/metaquantome-data-creation/tutorial.html</td>
+      <td>Proteomics, Proteogenomics, Biodiversity, Taxonomy</td>
+      <td>Prediction and recognition, Visualisation, Formatting, Label-free quantification, Filtering</td>
+      <td>2020-10-16</td>
+      <td>2024-03-14</td>
+      <td>20</td>
+      <td>True</td>
+      <td>False</td>
+      <td>False</td>
+      <td>True</td>
+      <td>flashlfq, Grep1, search_gui, unipept, Remove beginning1, tp_replace_in_column, tp_replace_in_line, Filter1, msconvert, regex1, peptide_shaker, query_tabular, Cut1</td>
+      <td>UseGalaxy.eu</td>
+      <td>UseGalaxy.be, UseGalaxy.cz, UseGalaxy.no, UseGalaxy.org.au</td>
+      <td>0</td>
+      <td></td>
+      <td>794</td>
+      <td>1380</td>
+      <td>3.883333</td>
+      <td>0</td>
+    </tr>
+    <tr>
+      <td></td>
+      <td>Proteomics</td>
+      <td>Metaproteomics tutorial</td>
+      <td>https://training.galaxyproject.org//topics/proteomics/tutorials/metaproteomics/tutorial.html</td>
+      <td>Proteomics, Proteogenomics, Biodiversity, Taxonomy</td>
+      <td>Prediction and recognition, Visualisation</td>
+      <td>2017-06-28</td>
+      <td>2024-06-14</td>
+      <td>41</td>
+      <td>True</td>
+      <td>False</td>
+      <td>True</td>
+      <td>True</td>
+      <td>search_gui, unipept, sqlite_to_tabular, peptide_shaker, query_tabular</td>
+      <td>UseGalaxy.eu, UseGalaxy.no, UseGalaxy.org (Main), UseGalaxy.org.au</td>
+      <td>UseGalaxy.be, UseGalaxy.cz</td>
+      <td>0</td>
+      <td></td>
+      <td>2451</td>
+      <td>4024</td>
+      <td>2.766667</td>
+      <td>0</td>
+    </tr>
+    <tr>
+      <td></td>
+      <td>Proteomics</td>
+      <td>metaQuantome 2: Function</td>
+      <td>https://training.galaxyproject.org//topics/proteomics/tutorials/metaquantome-function/tutorial.html</td>
+      <td>Proteomics, Proteogenomics, Metatranscriptomics, Microbial ecology, Metagenomics</td>
+      <td>Visualisation, Heat map generation, Differential protein expression analysis, Statistical inference, Indexing, Quantification, Filtering, Query and retrieval, Principal component visualisation, Functional clustering</td>
+      <td>2020-10-29</td>
+      <td>2024-03-15</td>
       <td>14</td>
-=======
+      <td>True</td>
+      <td>False</td>
+      <td>False</td>
+      <td>True</td>
+      <td>metaquantome_viz, metaquantome_expand, metaquantome_db, metaquantome_filter, metaquantome_stat, metaquantome_sample</td>
+      <td>UseGalaxy.eu</td>
+      <td>UseGalaxy.be, UseGalaxy.cz, UseGalaxy.no, UseGalaxy.org.au</td>
+      <td>0</td>
+      <td></td>
+      <td>369</td>
+      <td>527</td>
+      <td>3.650000</td>
+      <td>0</td>
+    </tr>
+    <tr>
+      <td></td>
+      <td>Proteomics</td>
+      <td>metaQuantome 3: Taxonomy</td>
+      <td>https://training.galaxyproject.org//topics/proteomics/tutorials/metaquantome-taxonomy/tutorial.html</td>
+      <td>Proteomics, Proteogenomics, Metatranscriptomics, Microbial ecology, Metagenomics, Taxonomy</td>
+      <td>Visualisation, Heat map generation, Differential protein expression analysis, Statistical inference, Indexing, Quantification, Filtering, Query and retrieval, Principal component visualisation, Functional clustering</td>
+      <td>2020-10-29</td>
+      <td>2024-03-15</td>
+      <td>14</td>
+      <td>True</td>
+      <td>False</td>
+      <td>False</td>
+      <td>True</td>
+      <td>metaquantome_viz, metaquantome_expand, metaquantome_db, metaquantome_filter, metaquantome_stat, metaquantome_sample</td>
+      <td>UseGalaxy.be, UseGalaxy.eu</td>
+      <td>UseGalaxy.cz, UseGalaxy.no, UseGalaxy.org.au</td>
+      <td>0</td>
+      <td></td>
+      <td>394</td>
+      <td>527</td>
+      <td>2.633333</td>
+      <td>0</td>
+    </tr>
+    <tr>
+      <td></td>
+      <td>Sequence analysis</td>
+      <td>Quality and contamination control in bacterial isolate using Illumina MiSeq Data</td>
+      <td>https://training.galaxyproject.org//topics/sequence-analysis/tutorials/quality-contamination-control/tutorial.html</td>
+      <td>Whole genome sequencing, Genomics, Microbiology, Microbial ecology</td>
+      <td>Sequence composition calculation, Expression analysis, Statistical calculation, Sequencing quality control, Cross-assembly, Taxonomic classification, Sequence contamination filtering</td>
+      <td>2024-07-15</td>
+      <td>2024-10-09</td>
+      <td>3</td>
+      <td>True</td>
+      <td>False</td>
+      <td>True</td>
+      <td>True</td>
+      <td>fastqc, upload1, est_abundance, fastp, recentrifuge, kraken2</td>
+      <td>UseGalaxy.eu, UseGalaxy.fr</td>
+      <td>Galaxy@AuBi, GalaxyTrakr, UseGalaxy.cz, UseGalaxy.org (Main)</td>
+      <td>0</td>
+      <td></td>
+      <td>521</td>
+      <td>680</td>
+      <td>4.766667</td>
+      <td>0</td>
+    </tr>
+    <tr>
+      <td></td>
+      <td>Variant Analysis</td>
+      <td>Calling variants in non-diploid systems</td>
+      <td>https://training.galaxyproject.org//topics/variant-analysis/tutorials/non-dip/tutorial.html</td>
+      <td>Genomics, Sequence assembly, DNA polymorphism, Microbiology, Sequence analysis, Genetic variation</td>
+      <td>Data handling, Variant calling, Statistical calculation, Sequencing quality control, Formatting, Sequence alignment analysis, Sequence alignment, Sequence composition calculation, Read mapping, Generation, Genome indexing</td>
+      <td>2017-02-16</td>
+      <td>2024-03-15</td>
+      <td>23</td>
+      <td>True</td>
+      <td>False</td>
+      <td>False</td>
+      <td>True</td>
+      <td>picard_MarkDuplicates, fastqc, bamFilter, freebayes, bamleftalign, vcf2tsv, bwa_mem, picard_MergeSamFiles, Cut1, vcffilter2</td>
+      <td>UseGalaxy.be, UseGalaxy.eu, UseGalaxy.fr, UseGalaxy.no, UseGalaxy.org (Main)</td>
+      <td>UseGalaxy.cz, UseGalaxy.org.au</td>
+      <td>0</td>
+      <td></td>
+      <td>7390</td>
+      <td>13949</td>
+      <td>2.166667</td>
+      <td>0</td>
+    </tr>
+    <tr>
+      <td></td>
+      <td>Variant Analysis</td>
+      <td>M. tuberculosis Variant Analysis</td>
+      <td>https://training.galaxyproject.org//topics/variant-analysis/tutorials/tb-variant-analysis/tutorial.html</td>
+      <td>Genomics, Microbiology, Sequence assembly, Genetic variation, Public health and epidemiology, Infectious disease</td>
+      <td>Global alignment, Variant calling, Statistical calculation, Sequencing quality control, Phylogenetic tree generation, Antimicrobial resistance prediction, Sequence alignment analysis, Sequence alignment, Taxonomic classification, Validation, Phylogenetic tree visualisation, Sequence analysis, Sequence composition calculation, Genome visualisation, Sequence contamination filtering, Local alignment</td>
+      <td>2020-07-25</td>
+      <td>2024-07-26</td>
+      <td>30</td>
+      <td>True</td>
+      <td>False</td>
+      <td>True</td>
+      <td>True</td>
+      <td>mosdepth, tp_awk_tool, jbrowse, upload1, fastp, multiqc, snippy, tp_sed_tool, kraken2, bcftools_consensus, qualimap_bamqc, tbvcfreport, __FLATTEN__, jvarkit_wgscoverageplotter, EMBOSS:%20seqret84, tb_variant_filter, fastqc, tb_profiler_profile, samtools_stats, EMBOSS: seqret84</td>
+      <td></td>
+      <td></td>
+      <td>0</td>
+      <td></td>
+      <td>6039</td>
+      <td>9478</td>
+      <td>2.916667</td>
+      <td>0</td>
+    </tr>
+    <tr>
+      <td></td>
       <td>Variant Analysis</td>
       <td>Microbial Variant Calling</td>
       <td>https://training.galaxyproject.org//topics/variant-analysis/tutorials/microbial-variants/tutorial.html</td>
@@ -743,1363 +1219,18 @@
       <td>2018-02-26</td>
       <td>2024-03-15</td>
       <td>23</td>
->>>>>>> f40f1568
-      <td>True</td>
-      <td>False</td>
-      <td>False</td>
-      <td>True</td>
-<<<<<<< HEAD
-      <td>quast, CONVERTER_bz2_to_uncompressed, nanoplot, bwa_mem2, porechop, polypolish, bandage_image, flye, fastqc, fastp, filtlong, upload1</td>
-      <td>UseGalaxy.eu</td>
-      <td>UseGalaxy.cz</td>
-      <td>0</td>
-      <td></td>
-      <td>7311</td>
-      <td>11195</td>
-      <td>3.383333</td>
-=======
+      <td>True</td>
+      <td>False</td>
+      <td>False</td>
+      <td>True</td>
       <td>snippy, jbrowse</td>
       <td>UseGalaxy.be, UseGalaxy.eu, UseGalaxy.org (Main)</td>
       <td>GalaxyTrakr, UseGalaxy.cz, UseGalaxy.fr, UseGalaxy.no, UseGalaxy.org.au</td>
       <td>0</td>
       <td></td>
-      <td>12921</td>
-      <td>21232</td>
-      <td>1.983333</td>
->>>>>>> f40f1568
-      <td>0</td>
-    </tr>
-    <tr>
-      <td></td>
-<<<<<<< HEAD
-      <td>Variant Analysis</td>
-      <td>Microbial Variant Calling</td>
-      <td>https://training.galaxyproject.org//topics/variant-analysis/tutorials/microbial-variants/tutorial.html</td>
-      <td>Genomics, Sequence assembly, DNA polymorphism, Microbiology, Sequence analysis, Genetic variation</td>
-      <td>Genome visualisation, Variant calling, Phylogenetic tree generation, Phylogenetic tree visualisation</td>
-      <td>2018-02-26</td>
-      <td>2024-03-15</td>
-      <td>23</td>
-=======
-      <td>Genome Annotation</td>
-      <td>Refining Genome Annotations with Apollo (prokaryotes)</td>
-      <td>https://training.galaxyproject.org//topics/genome-annotation/tutorials/apollo/tutorial.html</td>
-      <td>Genomics, Microbiology, Gene and protein families, Sequence analysis</td>
-      <td>Genome visualisation</td>
-      <td>2021-06-04</td>
-      <td>2024-10-15</td>
-      <td>20</td>
-      <td>True</td>
-      <td>True</td>
->>>>>>> f40f1568
-      <td>True</td>
-      <td>False</td>
-      <td>False</td>
-      <td>True</td>
-<<<<<<< HEAD
-      <td>snippy, jbrowse</td>
-      <td>UseGalaxy.be, UseGalaxy.eu, UseGalaxy.org (Main)</td>
-      <td>GalaxyTrakr, UseGalaxy.cz, UseGalaxy.fr, UseGalaxy.no, UseGalaxy.org.au</td>
-      <td>0</td>
-      <td></td>
-      <td>12572</td>
-      <td>20807</td>
-      <td>1.983333</td>
-=======
-      <td>create_account, jbrowse, iframe, create_or_update, list_organism</td>
-      <td></td>
-      <td>UseGalaxy.cz, UseGalaxy.eu, UseGalaxy.no</td>
-      <td>0</td>
-      <td></td>
-      <td>2014123</td>
-      <td>5401706</td>
-      <td>5.216667</td>
->>>>>>> f40f1568
-      <td>0</td>
-    </tr>
-    <tr>
-      <td></td>
-      <td>Genome Annotation</td>
-<<<<<<< HEAD
-      <td>Bacterial Genome Annotation</td>
-      <td>https://training.galaxyproject.org//topics/genome-annotation/tutorials/bacterial-genome-annotation/tutorial.html</td>
-      <td>Genomics, Microbiology, Gene and protein families, Sequence analysis, Whole genome sequencing, Functional genomics, Mobile genetic elements</td>
-      <td>Genome assembly, Scaffolding, Genome annotation, Structural variation detection, Multilocus sequence typing, Protein feature detection, Nucleic acid feature detection, Genome visualisation, Sequence motif recognition</td>
-      <td>2024-02-01</td>
-      <td>2024-10-15</td>
-      <td>6</td>
-=======
-      <td>Identification of AMR genes in an assembled bacterial genome</td>
-      <td>https://training.galaxyproject.org//topics/genome-annotation/tutorials/amr-gene-detection/tutorial.html</td>
-      <td>Whole genome sequencing, Public health and epidemiology, Genomics, Microbiology, Sequence analysis, Infectious disease, Antimicrobial resistance</td>
-      <td>Genome annotation, Genome visualisation, Read mapping</td>
-      <td>2024-01-23</td>
-      <td>2024-10-15</td>
-      <td>7</td>
->>>>>>> f40f1568
-      <td>True</td>
-      <td>False</td>
-      <td>True</td>
-<<<<<<< HEAD
-      <td>tbl2gff3, plasmidfinder, tp_replace_in_column, Grouping1, jbrowse, bakta, isescan, upload1, integron_finder, tp_tail_tool</td>
-      <td>UseGalaxy.eu, UseGalaxy.fr</td>
-      <td>Galaxy@AuBi, UseGalaxy.cz, UseGalaxy.org (Main)</td>
-      <td>0</td>
-      <td></td>
-      <td>2494</td>
-      <td>3308</td>
-      <td>2.600000</td>
-=======
-      <td>True</td>
-      <td>staramr_search, Grep1, bakta, bowtie2, jbrowse, tbl2gff3, upload1</td>
-      <td>UseGalaxy.cz, UseGalaxy.eu, UseGalaxy.fr</td>
-      <td>Galaxy@AuBi, UseGalaxy.org (Main)</td>
-      <td>0</td>
-      <td></td>
-      <td>1603</td>
-      <td>2195</td>
-      <td>3.416667</td>
->>>>>>> f40f1568
-      <td>0</td>
-    </tr>
-    <tr>
-      <td></td>
-      <td>Genome Annotation</td>
-<<<<<<< HEAD
-      <td>Refining Genome Annotations with Apollo (prokaryotes)</td>
-      <td>https://training.galaxyproject.org//topics/genome-annotation/tutorials/apollo/tutorial.html</td>
-      <td>Genomics, Microbiology, Gene and protein families, Sequence analysis</td>
-      <td>Genome visualisation</td>
-      <td>2021-06-04</td>
-      <td>2024-10-15</td>
-      <td>20</td>
-      <td>True</td>
-      <td>True</td>
-      <td>True</td>
-      <td>True</td>
-      <td>iframe, create_or_update, list_organism, jbrowse, create_account</td>
-      <td></td>
-      <td>UseGalaxy.cz, UseGalaxy.eu, UseGalaxy.no</td>
-      <td>0</td>
-      <td></td>
-      <td>1938540</td>
-      <td>5219531</td>
-      <td>5.100000</td>
-=======
-      <td>Bacterial Genome Annotation</td>
-      <td>https://training.galaxyproject.org//topics/genome-annotation/tutorials/bacterial-genome-annotation/tutorial.html</td>
-      <td>Genomics, Microbiology, Gene and protein families, Sequence analysis, Whole genome sequencing, Functional genomics, Mobile genetic elements</td>
-      <td>Sequence motif recognition, Nucleic acid feature detection, Structural variation detection, Genome assembly, Genome annotation, Protein feature detection, Genome visualisation, Scaffolding, Multilocus sequence typing</td>
-      <td>2024-02-01</td>
-      <td>2024-10-15</td>
-      <td>6</td>
-      <td>True</td>
-      <td>False</td>
-      <td>True</td>
-      <td>True</td>
-      <td>bakta, tp_replace_in_column, isescan, jbrowse, tbl2gff3, plasmidfinder, integron_finder, upload1, Grouping1, tp_tail_tool</td>
-      <td>UseGalaxy.eu, UseGalaxy.fr</td>
-      <td>Galaxy@AuBi, UseGalaxy.cz, UseGalaxy.org (Main)</td>
-      <td>0</td>
-      <td></td>
-      <td>3101</td>
-      <td>4233</td>
-      <td>2.700000</td>
->>>>>>> f40f1568
-      <td>0</td>
-    </tr>
-    <tr>
-      <td></td>
-<<<<<<< HEAD
-      <td>Genome Annotation</td>
-      <td>Identification of AMR genes in an assembled bacterial genome</td>
-      <td>https://training.galaxyproject.org//topics/genome-annotation/tutorials/amr-gene-detection/tutorial.html</td>
-      <td>Whole genome sequencing, Public health and epidemiology, Genomics, Microbiology, Sequence analysis, Infectious disease, Antimicrobial Resistance</td>
-      <td>Genome visualisation, Genome annotation, Read mapping</td>
-      <td>2024-01-23</td>
-      <td>2024-10-15</td>
-      <td>7</td>
-=======
-      <td>Microbiome</td>
-      <td>Analyses of metagenomics data - The global picture</td>
-      <td>https://training.galaxyproject.org//topics/microbiome/tutorials/general-tutorial/tutorial.html</td>
-      <td>Metagenomics, Microbial ecology, Taxonomy, Sequence analysis, Metabarcoding</td>
-      <td>Sequence clustering, Visualisation, Phylogenetic analysis, Sequencing quality control, Taxonomic classification, Sequence read processing, DNA barcoding</td>
-      <td>2017-06-22</td>
-      <td>2024-08-09</td>
-      <td>4</td>
->>>>>>> f40f1568
-      <td>True</td>
-      <td>False</td>
-      <td>False</td>
-      <td>True</td>
-<<<<<<< HEAD
-      <td>bowtie2, jbrowse, upload1, Grep1, bakta, staramr_search, tbl2gff3</td>
-      <td>UseGalaxy.cz, UseGalaxy.eu, UseGalaxy.fr</td>
-      <td>Galaxy@AuBi, UseGalaxy.org (Main)</td>
-      <td>0</td>
-      <td></td>
-      <td>1340</td>
-      <td>1859</td>
-      <td>3.466667</td>
-=======
-      <td>humann2_regroup_table, metaphlan2krona, mothur_make_biom, mothur_cluster_split, mothur_merge_files, mothur_make_group, metaphlan2, mothur_filter_seqs, mothur_screen_seqs, mothur_classify_otu, mothur_count_seqs, krona-text, taxonomy_krona_chart, mothur_classify_seqs, mothur_align_seqs, mothur_make_shared, mothur_unique_seqs, mothur_pre_cluster, mothur_summary_seqs, humann2_renorm_table, humann2</td>
-      <td></td>
-      <td>UseGalaxy.fr, UseGalaxy.no, UseGalaxy.org.au</td>
-      <td>0</td>
-      <td></td>
-      <td>4472</td>
-      <td>6096</td>
-      <td>2.950000</td>
->>>>>>> f40f1568
-      <td>0</td>
-    </tr>
-    <tr>
-      <td></td>
-      <td>Microbiome</td>
-<<<<<<< HEAD
-      <td>Analyses of metagenomics data - The global picture</td>
-      <td>https://training.galaxyproject.org//topics/microbiome/tutorials/general-tutorial/tutorial.html</td>
-      <td>Metagenomics, Microbial ecology, Taxonomy, Sequence analysis</td>
-      <td>Sequencing quality control, Taxonomic classification, Sequence clustering, Phylogenetic analysis, DNA barcoding, Visualisation, Sequence read processing</td>
-      <td>2017-06-22</td>
-      <td>2024-08-09</td>
-=======
-      <td>Metatranscriptomics analysis using microbiome RNA-seq data</td>
-      <td>https://training.galaxyproject.org//topics/microbiome/tutorials/metatranscriptomics/tutorial.html</td>
-      <td>Metatranscriptomics, Microbial ecology, Taxonomy, Function analysis, Sequence analysis</td>
-      <td>Visualisation, Phylogenetic analysis, Sequencing quality control, Read pre-processing, Phylogenetic inference, Sequence alignment analysis, Sequence similarity search, Validation, Species frequency estimation, Phylogenetic tree editing, Nucleic acid sequence analysis, Statistical calculation, Primer removal, Taxonomic classification, Phylogenetic tree visualisation, Conversion, Sequence composition calculation, Phylogenetic tree analysis, Sequence comparison, Sequence trimming</td>
-      <td>2019-11-21</td>
-      <td>2024-06-14</td>
->>>>>>> f40f1568
-      <td>4</td>
-      <td>True</td>
-      <td>True</td>
-<<<<<<< HEAD
-      <td>mothur_unique_seqs, mothur_align_seqs, mothur_make_shared, humann2, krona-text, mothur_classify_seqs, mothur_merge_files, mothur_count_seqs, mothur_classify_otu, metaphlan2krona, mothur_summary_seqs, mothur_filter_seqs, mothur_make_biom, mothur_pre_cluster, mothur_screen_seqs, metaphlan2, mothur_cluster_split, humann2_renorm_table, taxonomy_krona_chart, humann2_regroup_table, mothur_make_group</td>
-      <td>UseGalaxy.be</td>
-      <td>UseGalaxy.fr, UseGalaxy.no, UseGalaxy.org.au</td>
-      <td>0</td>
-      <td></td>
-      <td>3895</td>
-      <td>5291</td>
-      <td>2.833333</td>
-=======
-      <td>True</td>
-      <td>True</td>
-      <td>humann, humann_regroup_table, multiqc, bg_sortmerna, Cut1, humann_unpack_pathways, fastq_paired_end_interlacer, Grep1, metaphlan, taxonomy_krona_chart, export2graphlan, humann_renorm_table, combine_metaphlan2_humann2, tp_find_and_replace, fastqc, humann_rename_table, cutadapt, graphlan_annotate, humann_split_stratified_table, graphlan</td>
-      <td>UseGalaxy.org (Main), UseGalaxy.org.au</td>
-      <td>UseGalaxy.cz, UseGalaxy.no</td>
-      <td>0</td>
-      <td></td>
-      <td>2245945</td>
-      <td>6183616</td>
-      <td>4.450000</td>
->>>>>>> f40f1568
-      <td>0</td>
-    </tr>
-    <tr>
-      <td></td>
-      <td>Microbiome</td>
-<<<<<<< HEAD
-      <td>Metatranscriptomics analysis using microbiome RNA-seq data (short)</td>
-      <td>https://training.galaxyproject.org//topics/microbiome/tutorials/metatranscriptomics-short/tutorial.html</td>
-      <td>Metatranscriptomics, Microbial ecology, Taxonomy, Function analysis, Sequence analysis</td>
-      <td>Sequencing quality control, Taxonomic classification, Sequence comparison, Sequence alignment analysis, Sequence composition calculation, Species frequency estimation, Validation, Phylogenetic tree editing, Conversion, Read pre-processing, Sequence trimming, Phylogenetic inference, Phylogenetic analysis, Visualisation, Nucleic acid sequence analysis, Sequence similarity search, Statistical calculation, Primer removal, Phylogenetic tree analysis, Phylogenetic tree visualisation</td>
-      <td>2020-02-13</td>
-      <td>2024-06-14</td>
-      <td>4</td>
-=======
-      <td>Pathogen detection from (direct Nanopore) sequencing data using Galaxy - Foodborne Edition</td>
-      <td>https://training.galaxyproject.org//topics/microbiome/tutorials/pathogen-detection-from-nanopore-foodborne-data/tutorial.html</td>
-      <td>Metagenomics, Public health and epidemiology, Taxonomy, Sequence assembly, Pathology, Sequence analysis</td>
-      <td>Phylogenetic tree generation (from molecular sequences), Multiple sequence alignment, Visualisation, Variant calling, Data handling, Sequencing quality control, Sequence alignment analysis, Pairwise sequence alignment, De-novo assembly, Validation, Box-Whisker plot plotting, Mapping, Antimicrobial resistance prediction, Phylogenetic tree generation (maximum likelihood and Bayesian methods), Multilocus sequence typing, Sequence assembly, Scatter plot plotting, Statistical calculation, Phylogenetic tree reconstruction, Phylogenetic tree generation, Genome assembly, Base-calling, Mapping assembly, Taxonomic classification, Aggregation, Sequence assembly visualisation, Sequence composition calculation, Phylogenetic tree analysis, Cross-assembly, Sequence contamination filtering</td>
-      <td>2023-01-26</td>
-      <td>2024-09-27</td>
-      <td>11</td>
->>>>>>> f40f1568
-      <td>True</td>
-      <td>False</td>
-      <td>True</td>
-<<<<<<< HEAD
-      <td>export2graphlan, humann_renorm_table, metaphlan, humann_split_stratified_table, graphlan, humann, humann_regroup_table, cutadapt, Grep1, multiqc, Cut1, graphlan_annotate, humann_unpack_pathways, tp_find_and_replace, combine_metaphlan2_humann2, fastq_paired_end_interlacer, bg_sortmerna, humann_rename_table, fastqc, taxonomy_krona_chart</td>
-      <td>UseGalaxy.org (Main), UseGalaxy.org.au</td>
-      <td>UseGalaxy.cz, UseGalaxy.no</td>
-      <td>0</td>
-      <td></td>
-      <td>291</td>
-      <td>372</td>
-      <td>1.383333</td>
-=======
-      <td>True</td>
-      <td>tp_cut_tool, tp_replace_in_column, flye, Add_a_column1, tp_sorted_uniq, minimap2, fastp, bcftools_norm, CONVERTER_gz_to_uncompressed, Grouping1, samtools_coverage, Paste1, fasta_merge_files_and_filter_unique_sequences, tab2fasta, add_line_to_file, Remove beginning1, multiqc, snpSift_extractFields, abricate, compose_text_param, param_value_from_file, bedtools_getfastabed, Cut1, kraken2, bandage_image, collapse_dataset, Grep1, bcftools_consensus, collection_column_join, tp_multijoin_tool, nanoplot, tp_split_on_column, regex1, clustalw, taxonomy_krona_chart, krakentools_extract_kraken_reads, snpSift_filter, ggplot2_heatmap, mlst, samtools_depth, tp_head_tool, tp_find_and_replace, fasttree, table_compute, fastqc, __FILTER_EMPTY_DATASETS__, regexColumn1, collection_element_identifiers, __BUILD_LIST__, newick_display, clair3, split_file_to_collection, medaka_consensus_pipeline, fasta2tab, Count1, porechop, bamtools_split_mapped, barchart_gnuplot, krakentools_kreport2krona, samtools_fastx, __FILTER_FAILED_DATASETS__</td>
-      <td>UseGalaxy.eu</td>
-      <td>UseGalaxy.org.au</td>
-      <td>0</td>
-      <td></td>
-      <td>2638</td>
-      <td>3961</td>
-      <td>3.000000</td>
->>>>>>> f40f1568
-      <td>0</td>
-    </tr>
-    <tr>
-      <td></td>
-      <td>Microbiome</td>
-<<<<<<< HEAD
-      <td>Identification of the micro-organisms in a beer using Nanopore sequencing</td>
-      <td>https://training.galaxyproject.org//topics/microbiome/tutorials/beer-data-analysis/tutorial.html</td>
-      <td>Metagenomics, Microbial ecology, Taxonomy, Sequence analysis</td>
-      <td>Sequencing quality control, Taxonomic classification, Aggregation, Visualisation, Sequence contamination filtering, Sequence composition calculation, Statistical calculation</td>
-      <td>2022-09-29</td>
-=======
-      <td>Metatranscriptomics analysis using microbiome RNA-seq data (short)</td>
-      <td>https://training.galaxyproject.org//topics/microbiome/tutorials/metatranscriptomics-short/tutorial.html</td>
-      <td>Metatranscriptomics, Microbial ecology, Taxonomy, Function analysis, Sequence analysis</td>
-      <td>Visualisation, Phylogenetic analysis, Sequencing quality control, Read pre-processing, Phylogenetic inference, Sequence alignment analysis, Sequence similarity search, Validation, Species frequency estimation, Phylogenetic tree editing, Nucleic acid sequence analysis, Statistical calculation, Primer removal, Taxonomic classification, Phylogenetic tree visualisation, Conversion, Sequence composition calculation, Phylogenetic tree analysis, Sequence comparison, Sequence trimming</td>
-      <td>2020-02-13</td>
->>>>>>> f40f1568
-      <td>2024-06-14</td>
-      <td>4</td>
-      <td>True</td>
-      <td>False</td>
-      <td>True</td>
-<<<<<<< HEAD
-      <td>kraken2, porechop, fastp, fastqc, taxonomy_krona_chart, Filter1, krakentools_kreport2krona</td>
-      <td>GalaxyTrakr, UseGalaxy.eu, UseGalaxy.org (Main), UseGalaxy.org.au</td>
-      <td>UseGalaxy.cz</td>
-      <td>0</td>
-      <td></td>
-      <td>1279</td>
-      <td>2002</td>
-      <td>2.950000</td>
-=======
-      <td>True</td>
-      <td>humann, humann_regroup_table, multiqc, bg_sortmerna, Cut1, humann_unpack_pathways, fastq_paired_end_interlacer, Grep1, metaphlan, taxonomy_krona_chart, export2graphlan, humann_renorm_table, combine_metaphlan2_humann2, tp_find_and_replace, fastqc, humann_rename_table, cutadapt, graphlan_annotate, humann_split_stratified_table, graphlan</td>
-      <td>UseGalaxy.org (Main), UseGalaxy.org.au</td>
-      <td>UseGalaxy.cz, UseGalaxy.no</td>
-      <td>0</td>
-      <td></td>
-      <td>358</td>
-      <td>456</td>
-      <td>1.533333</td>
->>>>>>> f40f1568
-      <td>0</td>
-    </tr>
-    <tr>
-      <td></td>
-      <td>Microbiome</td>
-<<<<<<< HEAD
-      <td>Antibiotic resistance detection</td>
-      <td>https://training.galaxyproject.org//topics/microbiome/tutorials/plasmid-metagenomics-nanopore/tutorial.html</td>
-      <td>Metagenomic sequencing, Public health and epidemiology, Metagenomics, Microbiology, Infectious disease, Sequence analysis, Antimicrobial Resistance</td>
-      <td>Genome assembly, Box-Whisker plot plotting, Aggregation, Sequence analysis, Pairwise sequence alignment, Sequence assembly visualisation, Mapping assembly, De-novo assembly, Scatter plot plotting</td>
-      <td>2019-06-25</td>
-=======
-      <td>Taxonomic Profiling and Visualization of Metagenomic Data</td>
-      <td>https://training.galaxyproject.org//topics/microbiome/tutorials/taxonomic-profiling/tutorial.html</td>
-      <td>Metagenomics, Microbial ecology, Taxonomy, Sequence analysis</td>
-      <td>Visualisation, Nucleic acid sequence analysis, Aggregation, Statistical calculation, Phylogenetic tree analysis, Taxonomic classification</td>
-      <td>2023-05-03</td>
->>>>>>> f40f1568
-      <td>2024-06-14</td>
-      <td>4</td>
-      <td>True</td>
-      <td>False</td>
-      <td>True</td>
-<<<<<<< HEAD
-      <td>miniasm, gfa_to_fa, nanoplot, racon, bandage_image, minimap2, PlasFlow, staramr_search, unicycler</td>
-      <td>UseGalaxy.eu</td>
-      <td>UseGalaxy.be, UseGalaxy.cz, UseGalaxy.no, UseGalaxy.org (Main), UseGalaxy.org.au</td>
-      <td>0</td>
-      <td></td>
-      <td>1348</td>
-      <td>2033</td>
-      <td>3.983333</td>
-      <td>0</td>
-    </tr>
-    <tr>
-      <td></td>
-      <td>Microbiome</td>
-      <td>16S Microbial analysis with Nanopore data</td>
-      <td>https://training.galaxyproject.org//topics/microbiome/tutorials/nanopore-16S-metagenomics/tutorial.html</td>
-      <td>Microbial ecology, Taxonomy, Sequence analysis</td>
-      <td>Sequencing quality control, Taxonomic classification, Validation, Visualisation, Sequence contamination filtering, Sequence composition calculation, Statistical calculation</td>
-      <td>2020-11-24</td>
-      <td>2024-07-31</td>
-      <td>5</td>
-      <td>True</td>
-      <td>False</td>
-      <td>False</td>
-      <td>True</td>
-      <td>datamash_reverse, kraken2, tp_replace_in_line, porechop, multiqc, fastp, fastqc, taxonomy_krona_chart, Remove beginning1</td>
-      <td>UseGalaxy.eu, UseGalaxy.no, UseGalaxy.org (Main), UseGalaxy.org.au</td>
-      <td>GalaxyTrakr, UseGalaxy.be, UseGalaxy.cz</td>
-      <td>0</td>
-      <td></td>
-      <td>2926</td>
-      <td>4065</td>
-      <td>2.766667</td>
-=======
-      <td>True</td>
-      <td>metaphlan, __UNZIP_COLLECTION__, kraken_biom, interactive_tool_pavian, interactive_tool_phinch, taxonomy_krona_chart, est_abundance, kraken2, krakentools_kreport2krona</td>
-      <td>UseGalaxy.eu</td>
-      <td>UseGalaxy.fr, UseGalaxy.org.au</td>
-      <td>0</td>
-      <td></td>
-      <td>5642</td>
-      <td>7752</td>
-      <td>2.050000</td>
->>>>>>> f40f1568
-      <td>0</td>
-    </tr>
-    <tr>
-      <td></td>
-      <td>Microbiome</td>
-<<<<<<< HEAD
-      <td>Taxonomic Profiling and Visualization of Metagenomic Data</td>
-      <td>https://training.galaxyproject.org//topics/microbiome/tutorials/taxonomic-profiling/tutorial.html</td>
-      <td>Metagenomics, Microbial ecology, Taxonomy, Sequence analysis</td>
-      <td>Taxonomic classification, Phylogenetic tree analysis, Aggregation, Visualisation, Nucleic acid sequence analysis, Statistical calculation</td>
-      <td>2023-05-03</td>
-      <td>2024-06-14</td>
-      <td>4</td>
-=======
-      <td>Assembly of metagenomic sequencing data</td>
-      <td>https://training.galaxyproject.org//topics/microbiome/tutorials/metagenomics-assembly/tutorial.html</td>
-      <td>Metagenomics, Sequence assembly</td>
-      <td>Visualisation, Data handling, Variant calling, Sequencing quality control, Read pre-processing, Sequence alignment analysis, Sequence assembly validation, Sequence file editing, Statistical calculation, Genome assembly, Formatting, Primer removal, Sequence composition calculation, Sequence assembly visualisation, Read mapping, Sequence trimming, Sequence contamination filtering, Local alignment</td>
-      <td>2022-12-05</td>
-      <td>2024-11-26</td>
-      <td>5</td>
->>>>>>> f40f1568
-      <td>True</td>
-      <td>False</td>
-      <td>True</td>
-<<<<<<< HEAD
-      <td>interactive_tool_pavian, est_abundance, kraken2, __UNZIP_COLLECTION__, kraken_biom, metaphlan, interactive_tool_phinch, taxonomy_krona_chart, krakentools_kreport2krona</td>
-      <td>UseGalaxy.eu</td>
-      <td>UseGalaxy.fr, UseGalaxy.org.au</td>
-      <td>0</td>
-      <td></td>
-      <td>4767</td>
-      <td>6513</td>
-      <td>1.983333</td>
-=======
-      <td>True</td>
-      <td>fastqc, collection_column_join, bg_uniq, tp_cat, bowtie2, megahit, cutadapt, random_lines1, megahit_contig2fastg, ngsutils_bam_filter, filter_tabular, bandage_info, quast, seqtk_subseq, metaspades, bamtools, coverm_contig, bandage_image</td>
-      <td></td>
-      <td>UseGalaxy.cz, UseGalaxy.eu</td>
-      <td>0</td>
-      <td></td>
-      <td>2189</td>
-      <td>3076</td>
-      <td>2.950000</td>
->>>>>>> f40f1568
-      <td>0</td>
-    </tr>
-    <tr>
-      <td></td>
-      <td>Microbiome</td>
-<<<<<<< HEAD
-      <td>Building an amplicon sequence variant (ASV) table from 16S data using DADA2</td>
-      <td>https://training.galaxyproject.org//topics/microbiome/tutorials/dada-16S/tutorial.html</td>
-      <td>Microbial ecology, Taxonomy, Sequence analysis</td>
-      <td>Analysis, Deposition, DNA barcoding, Visualisation, Variant calling</td>
-      <td>2024-06-05</td>
-      <td>2024-09-26</td>
-      <td>8</td>
-=======
-      <td>Antibiotic resistance detection</td>
-      <td>https://training.galaxyproject.org//topics/microbiome/tutorials/plasmid-metagenomics-nanopore/tutorial.html</td>
-      <td>Metagenomic sequencing, Public health and epidemiology, Metagenomics, Microbiology, Infectious disease, Sequence analysis, Antimicrobial resistance</td>
-      <td>Scatter plot plotting, Genome assembly, Pairwise sequence alignment, Mapping assembly, Box-Whisker plot plotting, De-novo assembly, Aggregation, Sequence assembly visualisation, Sequence analysis</td>
-      <td>2019-06-25</td>
-      <td>2024-06-14</td>
-      <td>4</td>
->>>>>>> f40f1568
-      <td>True</td>
-      <td>False</td>
-      <td>True</td>
-<<<<<<< HEAD
-      <td>dada2_mergePairs, interactive_tool_phyloseq, dada2_learnErrors, phyloseq_from_dada2, dada2_dada, dada2_makeSequenceTable, Grouping1, dada2_filterAndTrim, dada2_removeBimeraDenovo, tp_replace_in_column, tp_replace_in_line, Add_a_column1, dada2_seqCounts, tp_head_tool, cat1, __SORTLIST__, dada2_assignTaxonomyAddspecies, collection_element_identifiers, __UNZIP_COLLECTION__, dada2_plotQualityProfile</td>
-      <td>UseGalaxy.eu, UseGalaxy.org (Main)</td>
-      <td></td>
-      <td>0</td>
-      <td></td>
-      <td>1393</td>
-      <td>1903</td>
-      <td>1.950000</td>
-=======
-      <td>True</td>
-      <td>staramr_search, nanoplot, minimap2, racon, unicycler, bandage_image, gfa_to_fa, PlasFlow, miniasm</td>
-      <td>UseGalaxy.eu</td>
-      <td>UseGalaxy.be, UseGalaxy.cz, UseGalaxy.no, UseGalaxy.org (Main), UseGalaxy.org.au</td>
-      <td>0</td>
-      <td></td>
-      <td>1551</td>
-      <td>2296</td>
-      <td>3.833333</td>
->>>>>>> f40f1568
-      <td>0</td>
-    </tr>
-    <tr>
-      <td></td>
-      <td>Microbiome</td>
-<<<<<<< HEAD
-      <td>Metatranscriptomics analysis using microbiome RNA-seq data</td>
-      <td>https://training.galaxyproject.org//topics/microbiome/tutorials/metatranscriptomics/tutorial.html</td>
-      <td>Metatranscriptomics, Microbial ecology, Taxonomy, Function analysis, Sequence analysis</td>
-      <td>Sequencing quality control, Taxonomic classification, Sequence comparison, Sequence alignment analysis, Sequence composition calculation, Species frequency estimation, Validation, Phylogenetic tree editing, Conversion, Read pre-processing, Sequence trimming, Phylogenetic inference, Phylogenetic analysis, Visualisation, Nucleic acid sequence analysis, Sequence similarity search, Statistical calculation, Primer removal, Phylogenetic tree analysis, Phylogenetic tree visualisation</td>
-      <td>2019-11-21</td>
-      <td>2024-06-14</td>
-      <td>4</td>
-      <td>True</td>
-      <td>True</td>
-      <td>False</td>
-      <td>True</td>
-      <td>export2graphlan, humann_renorm_table, metaphlan, humann_split_stratified_table, graphlan, humann, humann_regroup_table, cutadapt, Grep1, multiqc, Cut1, graphlan_annotate, humann_unpack_pathways, tp_find_and_replace, combine_metaphlan2_humann2, fastq_paired_end_interlacer, bg_sortmerna, humann_rename_table, fastqc, taxonomy_krona_chart</td>
-      <td>UseGalaxy.org (Main), UseGalaxy.org.au</td>
-      <td>UseGalaxy.cz, UseGalaxy.no</td>
-      <td>0</td>
-      <td></td>
-      <td>2168855</td>
-      <td>6000928</td>
-      <td>4.350000</td>
-=======
-      <td>Building an amplicon sequence variant (ASV) table from 16S data using DADA2</td>
-      <td>https://training.galaxyproject.org//topics/microbiome/tutorials/dada-16S/tutorial.html</td>
-      <td>Microbial ecology, Taxonomy, Sequence analysis, Metabarcoding</td>
-      <td>Visualisation, Analysis, Variant calling, DNA barcoding, Deposition</td>
-      <td>2024-06-05</td>
-      <td>2024-12-05</td>
-      <td>9</td>
-      <td>True</td>
-      <td>False</td>
-      <td>True</td>
-      <td>True</td>
-      <td>dada2_seqCounts, __UNZIP_COLLECTION__, dada2_assignTaxonomyAddspecies, tp_replace_in_column, tp_replace_in_line, Add_a_column1, Grouping1, interactive_tool_phyloseq, phyloseq_from_dada2, dada2_makeSequenceTable, cat1, dada2_dada, dada2_plotQualityProfile, tp_head_tool, __SORTLIST__, dada2_mergePairs, dada2_learnErrors, collection_element_identifiers, dada2_removeBimeraDenovo, dada2_filterAndTrim</td>
-      <td>UseGalaxy.eu, UseGalaxy.org (Main)</td>
-      <td></td>
-      <td>0</td>
-      <td></td>
-      <td>2002</td>
-      <td>2735</td>
-      <td>2.016667</td>
->>>>>>> f40f1568
-      <td>0</td>
-    </tr>
-    <tr>
-      <td></td>
-      <td>Microbiome</td>
-<<<<<<< HEAD
-      <td>Pathogen detection from (direct Nanopore) sequencing data using Galaxy - Foodborne Edition</td>
-      <td>https://training.galaxyproject.org//topics/microbiome/tutorials/pathogen-detection-from-nanopore-foodborne-data/tutorial.html</td>
-      <td>Metagenomics, Public health and epidemiology, Taxonomy, Sequence assembly, Pathology, Sequence analysis</td>
-      <td>Genome assembly, Box-Whisker plot plotting, Sequencing quality control, Taxonomic classification, Phylogenetic tree generation, Multiple sequence alignment, Base-calling, Sequence alignment analysis, Sequence composition calculation, Sequence assembly visualisation, Phylogenetic tree generation (maximum likelihood and Bayesian methods), Validation, Sequence assembly, Variant calling, De-novo assembly, Scatter plot plotting, Aggregation, Sequence contamination filtering, Visualisation, Data handling, Statistical calculation, Pairwise sequence alignment, Mapping, Phylogenetic tree generation (from molecular sequences), Mapping assembly, Phylogenetic tree reconstruction, Multilocus sequence typing, Phylogenetic tree analysis, Antimicrobial resistance prediction, Cross-assembly</td>
-      <td>2023-01-26</td>
-      <td>2024-09-27</td>
-      <td>11</td>
-=======
-      <td>16S Microbial analysis with Nanopore data</td>
-      <td>https://training.galaxyproject.org//topics/microbiome/tutorials/nanopore-16S-metagenomics/tutorial.html</td>
-      <td>Microbial ecology, Taxonomy, Sequence analysis, Metabarcoding</td>
-      <td>Visualisation, Sequence composition calculation, Statistical calculation, Sequencing quality control, Taxonomic classification, Validation, Sequence contamination filtering</td>
-      <td>2020-11-24</td>
-      <td>2024-07-31</td>
-      <td>5</td>
->>>>>>> f40f1568
-      <td>True</td>
-      <td>False</td>
-      <td>False</td>
-      <td>True</td>
-<<<<<<< HEAD
-      <td>fasta_merge_files_and_filter_unique_sequences, nanoplot, __FILTER_EMPTY_DATASETS__, flye, minimap2, Remove beginning1, medaka_consensus_pipeline, tp_cut_tool, param_value_from_file, add_line_to_file, bcftools_consensus, samtools_depth, CONVERTER_gz_to_uncompressed, snpSift_extractFields, Grep1, multiqc, tp_split_on_column, collapse_dataset, Cut1, Grouping1, regex1, collection_column_join, samtools_fastx, split_file_to_collection, Count1, tp_multijoin_tool, clustalw, table_compute, tp_replace_in_column, __FILTER_FAILED_DATASETS__, Paste1, Add_a_column1, tab2fasta, bandage_image, clair3, fastp, fasttree, tp_find_and_replace, barchart_gnuplot, tp_head_tool, snpSift_filter, krakentools_kreport2krona, bamtools_split_mapped, bcftools_norm, samtools_coverage, collection_element_identifiers, kraken2, bedtools_getfastabed, porechop, mlst, regexColumn1, ggplot2_heatmap, compose_text_param, krakentools_extract_kraken_reads, fastqc, taxonomy_krona_chart, newick_display, tp_sorted_uniq, fasta2tab, __BUILD_LIST__, abricate</td>
-      <td>UseGalaxy.eu</td>
-      <td>UseGalaxy.org.au</td>
-      <td>0</td>
-      <td></td>
-      <td>2249</td>
-      <td>3369</td>
-      <td>3.016667</td>
-=======
-      <td>fastqc, datamash_reverse, Remove beginning1, multiqc, tp_replace_in_line, taxonomy_krona_chart, fastp, porechop, kraken2</td>
-      <td>UseGalaxy.eu, UseGalaxy.no, UseGalaxy.org (Main), UseGalaxy.org.au</td>
-      <td>GalaxyTrakr, UseGalaxy.be, UseGalaxy.cz</td>
-      <td>0</td>
-      <td></td>
-      <td>3520</td>
-      <td>4894</td>
-      <td>2.716667</td>
->>>>>>> f40f1568
-      <td>0</td>
-    </tr>
-    <tr>
-      <td></td>
-      <td>Microbiome</td>
-<<<<<<< HEAD
-      <td>Assembly of metagenomic sequencing data</td>
-      <td>https://training.galaxyproject.org//topics/microbiome/tutorials/metagenomics-assembly/tutorial.html</td>
-      <td>Metagenomics, Sequence assembly</td>
-      <td>Genome assembly, Sequencing quality control, Sequence alignment analysis, Sequence composition calculation, Sequence assembly visualisation, Sequence assembly validation, Read mapping, Read pre-processing, Variant calling, Sequence trimming, Formatting, Sequence contamination filtering, Visualisation, Data handling, Statistical calculation, Primer removal, Sequence file editing, Local alignment</td>
-      <td>2022-12-05</td>
-      <td>2024-06-14</td>
-      <td>4</td>
-=======
-      <td>Identification of the micro-organisms in a beer using Nanopore sequencing</td>
-      <td>https://training.galaxyproject.org//topics/microbiome/tutorials/beer-data-analysis/tutorial.html</td>
-      <td>Metagenomics, Microbial ecology, Taxonomy, Sequence analysis</td>
-      <td>Visualisation, Sequence composition calculation, Aggregation, Statistical calculation, Sequencing quality control, Taxonomic classification, Sequence contamination filtering</td>
-      <td>2022-09-29</td>
-      <td>2024-11-29</td>
-      <td>5</td>
->>>>>>> f40f1568
-      <td>True</td>
-      <td>False</td>
-      <td>True</td>
-<<<<<<< HEAD
-      <td>megahit, quast, cutadapt, metaspades, filter_tabular, bowtie2, coverm_contig, seqtk_subseq, bamtools, bandage_image, random_lines1, tp_cat, fastqc, bandage_info, bg_uniq, megahit_contig2fastg, ngsutils_bam_filter, collection_column_join</td>
-      <td></td>
-      <td>UseGalaxy.cz, UseGalaxy.eu</td>
-      <td>0</td>
-      <td></td>
-      <td>1825</td>
-      <td>2564</td>
-      <td>2.983333</td>
-=======
-      <td>True</td>
-      <td>fastqc, Filter1, taxonomy_krona_chart, fastp, porechop, kraken2, krakentools_kreport2krona</td>
-      <td>GalaxyTrakr, UseGalaxy.eu, UseGalaxy.org (Main), UseGalaxy.org.au</td>
-      <td>UseGalaxy.cz</td>
-      <td>0</td>
-      <td></td>
-      <td>1457</td>
-      <td>2240</td>
-      <td>2.966667</td>
-      <td>0</td>
-    </tr>
-    <tr>
-      <td></td>
-      <td>Microbiome</td>
-      <td>QIIME 2 Moving Pictures</td>
-      <td>https://training.galaxyproject.org//topics/microbiome/tutorials/qiime2-moving-pictures/tutorial.html</td>
-      <td>Microbial ecology, Taxonomy, Sequence analysis, Metabarcoding</td>
-      <td></td>
-      <td>2024-03-14</td>
-      <td>2024-03-14</td>
-      <td>1</td>
-      <td>external</td>
-      <td>False</td>
-      <td>False</td>
-      <td>False</td>
-      <td></td>
-      <td></td>
-      <td>UseGalaxy.eu, UseGalaxy.org, UseGalaxy.org.au, UseGalaxy.fr</td>
-      <td>0</td>
-      <td></td>
-      <td>186</td>
-      <td>284</td>
-      <td>3.400000</td>
->>>>>>> f40f1568
-      <td>0</td>
-    </tr>
-    <tr>
-      <td></td>
-      <td>Microbiome</td>
-      <td>Binning of metagenomic sequencing data</td>
-      <td>https://training.galaxyproject.org//topics/microbiome/tutorials/metagenomics-binning/tutorial.html</td>
-      <td>Metagenomics, Sequence assembly</td>
-<<<<<<< HEAD
-      <td>Genome assembly, Sequencing quality control, Validation, Sequence assembly validation, Sequence composition calculation, Statistical calculation</td>
-=======
-      <td>Sequence composition calculation, Statistical calculation, Sequencing quality control, Genome assembly, Validation, Sequence assembly validation</td>
->>>>>>> f40f1568
-      <td>2023-12-05</td>
-      <td>2024-09-12</td>
-      <td>4</td>
-      <td>True</td>
-      <td>False</td>
-      <td>True</td>
-      <td>False</td>
-      <td>megahit, checkm_lineage_wf</td>
-      <td>GalaxyTrakr, UseGalaxy.cz, UseGalaxy.eu, UseGalaxy.fr</td>
-      <td>UseGalaxy.org (Main), UseGalaxy.org.au</td>
-      <td>0</td>
-      <td></td>
-<<<<<<< HEAD
-      <td>2287</td>
-      <td>2800</td>
-      <td>1.450000</td>
-=======
-      <td>2719</td>
-      <td>3321</td>
-      <td>1.383333</td>
->>>>>>> f40f1568
-      <td>0</td>
-    </tr>
-    <tr>
-      <td></td>
-      <td>Microbiome</td>
-<<<<<<< HEAD
-      <td>QIIME 2 Moving Pictures</td>
-      <td>https://training.galaxyproject.org//topics/microbiome/tutorials/qiime2-moving-pictures/tutorial.html</td>
-      <td>Microbial ecology, Taxonomy, Sequence analysis</td>
-=======
-      <td>QIIME 2 Cancer Microbiome Intervention</td>
-      <td>https://training.galaxyproject.org//topics/microbiome/tutorials/qiime2-cancer-microbiome-intervention/tutorial.html</td>
-      <td>Microbial ecology, Taxonomy, Sequence analysis, Metabarcoding</td>
->>>>>>> f40f1568
-      <td></td>
-      <td>2024-03-14</td>
-      <td>2024-03-14</td>
-      <td>1</td>
-      <td>external</td>
-      <td>False</td>
-      <td>False</td>
-      <td>False</td>
-      <td></td>
-      <td></td>
-      <td>UseGalaxy.eu, UseGalaxy.org, UseGalaxy.org.au, UseGalaxy.fr</td>
-      <td>0</td>
-      <td></td>
-<<<<<<< HEAD
-      <td>146</td>
-      <td>222</td>
-      <td>3.300000</td>
-      <td>0</td>
-    </tr>
-    <tr>
-      <td></td>
-      <td>Microbiome</td>
-      <td>QIIME 2 Cancer Microbiome Intervention</td>
-      <td>https://training.galaxyproject.org//topics/microbiome/tutorials/qiime2-cancer-microbiome-intervention/tutorial.html</td>
-      <td>Microbial ecology, Taxonomy, Sequence analysis</td>
-      <td></td>
-      <td>2024-02-12</td>
-      <td>2024-03-14</td>
-      <td>3</td>
-      <td>external</td>
-      <td>False</td>
-      <td>False</td>
-      <td>False</td>
-      <td></td>
-      <td></td>
-      <td>UseGalaxy.eu, UseGalaxy.org, UseGalaxy.org.au, UseGalaxy.fr</td>
-      <td>0</td>
-      <td></td>
-      <td>168</td>
-      <td>306</td>
-      <td>3.350000</td>
-=======
-      <td>190</td>
-      <td>343</td>
-      <td>2.983333</td>
->>>>>>> f40f1568
-      <td>0</td>
-    </tr>
-    <tr>
-      <td></td>
-      <td>Microbiome</td>
-      <td>16S Microbial Analysis with mothur (extended)</td>
-      <td>https://training.galaxyproject.org//topics/microbiome/tutorials/mothur-miseq-sop/tutorial.html</td>
-<<<<<<< HEAD
-      <td>Microbial ecology, Taxonomy, Sequence analysis</td>
-      <td>Sequencing quality control, Taxonomic classification, Phylogenetic tree generation, Sequence clustering, Phylogenetic analysis, DNA barcoding, Visualisation, Sequence read processing, Phylogenetic tree reconstruction, Phylogenetic tree analysis</td>
-=======
-      <td>Microbial ecology, Taxonomy, Sequence analysis, Metabarcoding</td>
-      <td>Sequence clustering, Visualisation, Phylogenetic analysis, Sequencing quality control, Phylogenetic tree reconstruction, Phylogenetic tree generation, Taxonomic classification, Sequence read processing, DNA barcoding, Phylogenetic tree analysis</td>
->>>>>>> f40f1568
-      <td>2017-02-12</td>
-      <td>2024-03-14</td>
-      <td>4</td>
-      <td>True</td>
-      <td>False</td>
-      <td>False</td>
-      <td>True</td>
-<<<<<<< HEAD
-      <td>mothur_unique_seqs, mothur_align_seqs, XY_Plot_1, mothur_get_groups, mothur_make_shared, mothur_heatmap_sim, mothur_taxonomy_to_krona, mothur_classify_seqs, mothur_summary_single, mothur_seq_error, mothur_count_seqs, mothur_classify_otu, mothur_summary_seqs, mothur_remove_groups, mothur_filter_seqs, mothur_dist_seqs, mothur_dist_shared, mothur_rarefaction_single, mothur_count_groups, mothur_remove_seqs, mothur_make_biom, mothur_pre_cluster, mothur_cluster, mothur_tree_shared, mothur_make_contigs, mothur_screen_seqs, mothur_remove_lineage, mothur_sub_sample, mothur_cluster_split, mothur_venn, taxonomy_krona_chart, newick_display, mothur_chimera_vsearch</td>
-=======
-      <td>mothur_chimera_vsearch, mothur_heatmap_sim, mothur_remove_lineage, mothur_remove_seqs, mothur_taxonomy_to_krona, mothur_make_biom, mothur_cluster_split, mothur_sub_sample, mothur_filter_seqs, mothur_screen_seqs, mothur_rarefaction_single, mothur_dist_shared, mothur_classify_otu, mothur_count_groups, mothur_count_seqs, mothur_dist_seqs, mothur_venn, mothur_make_contigs, mothur_seq_error, mothur_tree_shared, taxonomy_krona_chart, mothur_cluster, mothur_classify_seqs, mothur_align_seqs, mothur_summary_single, mothur_make_shared, mothur_get_groups, mothur_unique_seqs, newick_display, mothur_pre_cluster, mothur_summary_seqs, mothur_remove_groups, XY_Plot_1</td>
->>>>>>> f40f1568
-      <td>UseGalaxy.be, UseGalaxy.eu</td>
-      <td>UseGalaxy.cz, UseGalaxy.fr, UseGalaxy.no, UseGalaxy.org (Main), UseGalaxy.org.au</td>
-      <td>0</td>
-      <td></td>
-<<<<<<< HEAD
-      <td>5822</td>
-      <td>8850</td>
-      <td>2.966667</td>
-=======
-      <td>6708</td>
-      <td>10186</td>
-      <td>3.000000</td>
->>>>>>> f40f1568
-      <td>0</td>
-    </tr>
-    <tr>
-      <td></td>
-      <td>Microbiome</td>
-      <td>16S Microbial Analysis with mothur (short)</td>
-      <td>https://training.galaxyproject.org//topics/microbiome/tutorials/mothur-miseq-sop-short/tutorial.html</td>
-<<<<<<< HEAD
-      <td>Microbial ecology, Taxonomy, Sequence analysis</td>
-      <td>Sequencing quality control, Taxonomic classification, Phylogenetic tree generation, Sequence clustering, Phylogenetic analysis, DNA barcoding, Visualisation, Sequence read processing, Phylogenetic tree reconstruction, Phylogenetic tree analysis</td>
-=======
-      <td>Microbial ecology, Taxonomy, Sequence analysis, Metabarcoding</td>
-      <td>Sequence clustering, Visualisation, Phylogenetic analysis, Sequencing quality control, Phylogenetic tree reconstruction, Phylogenetic tree generation, Taxonomic classification, Sequence read processing, DNA barcoding, Phylogenetic tree analysis</td>
->>>>>>> f40f1568
-      <td>2019-05-13</td>
-      <td>2024-06-14</td>
-      <td>5</td>
-      <td>True</td>
-      <td>False</td>
-      <td>True</td>
-<<<<<<< HEAD
-      <td>mothur_unique_seqs, XY_Plot_1, mothur_make_shared, mothur_heatmap_sim, mothur_classify_seqs, mothur_summary_single, mothur_count_seqs, mothur_classify_otu, mothur_summary_seqs, mothur_remove_groups, mothur_filter_seqs, collapse_dataset, mothur_dist_seqs, mothur_dist_shared, mothur_rarefaction_single, mothur_count_groups, mothur_remove_seqs, mothur_pre_cluster, mothur_cluster, mothur_tree_shared, mothur_screen_seqs, mothur_remove_lineage, mothur_sub_sample, mothur_cluster_split, mothur_venn, newick_display, mothur_chimera_vsearch</td>
-=======
-      <td>True</td>
-      <td>mothur_chimera_vsearch, mothur_heatmap_sim, mothur_remove_lineage, mothur_remove_seqs, mothur_cluster_split, mothur_sub_sample, mothur_filter_seqs, mothur_screen_seqs, mothur_rarefaction_single, mothur_dist_shared, mothur_classify_otu, collapse_dataset, mothur_count_groups, mothur_count_seqs, mothur_dist_seqs, mothur_venn, mothur_tree_shared, mothur_cluster, mothur_classify_seqs, mothur_summary_single, mothur_make_shared, mothur_unique_seqs, newick_display, mothur_pre_cluster, mothur_summary_seqs, mothur_remove_groups, XY_Plot_1</td>
->>>>>>> f40f1568
-      <td>UseGalaxy.eu, UseGalaxy.no, UseGalaxy.org (Main), UseGalaxy.org.au</td>
-      <td>UseGalaxy.be, UseGalaxy.cz, UseGalaxy.fr</td>
-      <td>0</td>
-      <td></td>
-<<<<<<< HEAD
-      <td>2142</td>
-      <td>3843</td>
-      <td>5.616667</td>
-=======
-      <td>2575</td>
-      <td>4582</td>
-      <td>5.400000</td>
->>>>>>> f40f1568
-      <td>0</td>
-    </tr>
-    <tr>
-      <td></td>
-      <td>Evolution</td>
-      <td>Tree thinking for tuberculosis evolution and epidemiology</td>
-      <td>https://training.galaxyproject.org//topics/evolution/tutorials/mtb_phylogeny/tutorial.html</td>
-      <td>Genomics, Microbiology, Phylogeny, Infectious disease</td>
-      <td>Phylogenetic tree analysis, Sequence analysis</td>
-      <td>2022-03-16</td>
-      <td>2024-03-12</td>
-      <td>11</td>
-      <td>True</td>
-      <td>False</td>
-      <td>False</td>
-      <td>True</td>
-<<<<<<< HEAD
-      <td>upload1, raxml, interactive_tool_rstudio</td>
-=======
-      <td>upload1, interactive_tool_rstudio, raxml</td>
->>>>>>> f40f1568
-      <td>UseGalaxy.eu</td>
-      <td>UseGalaxy.org (Main)</td>
-      <td>0</td>
-      <td></td>
-<<<<<<< HEAD
-      <td>1392</td>
-      <td>2092</td>
-      <td>2.266667</td>
-=======
-      <td>1466</td>
-      <td>2183</td>
-      <td>2.283333</td>
->>>>>>> f40f1568
-      <td>0</td>
-    </tr>
-    <tr>
-      <td></td>
-      <td>Evolution</td>
-      <td>Identifying tuberculosis transmission links: from SNPs to transmission clusters</td>
-      <td>https://training.galaxyproject.org//topics/evolution/tutorials/mtb_transmission/tutorial.html</td>
-      <td>Genomics, Microbiology, Infectious disease, DNA polymorphism</td>
-<<<<<<< HEAD
-      <td>Variant calling, Antimicrobial resistance prediction, Phylogenetic tree generation, Phylogenetic tree visualisation</td>
-=======
-      <td>Antimicrobial resistance prediction, Variant calling, Phylogenetic tree visualisation, Phylogenetic tree generation</td>
->>>>>>> f40f1568
-      <td>2022-03-16</td>
-      <td>2024-07-12</td>
-      <td>12</td>
-      <td>True</td>
-      <td>False</td>
-      <td>False</td>
-      <td>True</td>
-<<<<<<< HEAD
-      <td>bcftools_consensus, tb_profiler_profile, tp_grep_tool, trimmomatic, collapse_dataset, snp_sites, tb_variant_filter, tp_replace_in_line, snp_dists, tp_easyjoin_tool, Grep1, tp_cat, addName, snippy, upload1, samtools_view, tp_sed_tool, __MERGE_COLLECTION__</td>
-=======
-      <td>Grep1, tp_easyjoin_tool, bcftools_consensus, tb_profiler_profile, tp_cat, __MERGE_COLLECTION__, snp_dists, addName, tp_replace_in_line, snippy, collapse_dataset, trimmomatic, upload1, tp_grep_tool, tp_sed_tool, samtools_view, snp_sites, tb_variant_filter</td>
->>>>>>> f40f1568
-      <td>UseGalaxy.eu</td>
-      <td>UseGalaxy.cz, UseGalaxy.no, UseGalaxy.org (Main)</td>
-      <td>0</td>
-      <td></td>
-<<<<<<< HEAD
-      <td>1633</td>
-      <td>2530</td>
-      <td>3.016667</td>
-=======
-      <td>1714</td>
-      <td>2625</td>
-      <td>2.983333</td>
->>>>>>> f40f1568
-      <td>0</td>
-    </tr>
-    <tr>
-      <td></td>
-      <td>Variant Analysis</td>
-      <td>M. tuberculosis Variant Analysis</td>
-      <td>https://training.galaxyproject.org//topics/variant-analysis/tutorials/tb-variant-analysis/tutorial.html</td>
-      <td>Genomics, Microbiology, Sequence assembly, Genetic variation, Public health and epidemiology, Infectious disease</td>
-<<<<<<< HEAD
-      <td>Sequencing quality control, Taxonomic classification, Phylogenetic tree generation, Sequence alignment analysis, Sequence contamination filtering, Sequence analysis, Sequence composition calculation, Antimicrobial resistance prediction, Statistical calculation, Sequence alignment, Validation, Phylogenetic tree visualisation, Local alignment, Variant calling, Global alignment, Genome visualisation</td>
-=======
-      <td>Global alignment, Variant calling, Statistical calculation, Sequencing quality control, Phylogenetic tree generation, Antimicrobial resistance prediction, Sequence alignment analysis, Sequence alignment, Taxonomic classification, Validation, Phylogenetic tree visualisation, Sequence analysis, Sequence composition calculation, Genome visualisation, Sequence contamination filtering, Local alignment</td>
->>>>>>> f40f1568
-      <td>2020-07-25</td>
-      <td>2024-07-26</td>
-      <td>30</td>
-      <td>True</td>
-      <td>False</td>
-      <td>True</td>
-<<<<<<< HEAD
-      <td>tp_awk_tool, tbvcfreport, tp_sed_tool, bcftools_consensus, tb_profiler_profile, mosdepth, multiqc, samtools_stats, jvarkit_wgscoverageplotter, qualimap_bamqc, tb_variant_filter, jbrowse, fastp, snippy, __FLATTEN__, kraken2, EMBOSS: seqret84, fastqc, upload1, EMBOSS:%20seqret84</td>
-=======
-      <td>True</td>
-      <td>mosdepth, tp_awk_tool, jbrowse, upload1, fastp, multiqc, snippy, tp_sed_tool, kraken2, bcftools_consensus, qualimap_bamqc, tbvcfreport, __FLATTEN__, jvarkit_wgscoverageplotter, EMBOSS:%20seqret84, tb_variant_filter, fastqc, tb_profiler_profile, samtools_stats, EMBOSS: seqret84</td>
->>>>>>> f40f1568
-      <td></td>
-      <td></td>
-      <td>0</td>
-      <td></td>
-<<<<<<< HEAD
-      <td>5831</td>
-      <td>9224</td>
-      <td>2.933333</td>
-=======
-      <td>6039</td>
-      <td>9478</td>
-      <td>2.916667</td>
-      <td>0</td>
-    </tr>
-    <tr>
-      <td></td>
-      <td>Genome Annotation</td>
-      <td>Identification of AMR genes in an assembled bacterial genome</td>
-      <td>https://training.galaxyproject.org//topics/genome-annotation/tutorials/amr-gene-detection/tutorial.html</td>
-      <td>Whole genome sequencing, Public health and epidemiology, Genomics, Microbiology, Sequence analysis, Infectious disease, Antimicrobial resistance</td>
-      <td>Genome annotation, Genome visualisation, Read mapping</td>
-      <td>2024-01-23</td>
-      <td>2024-10-15</td>
-      <td>7</td>
-      <td>True</td>
-      <td>False</td>
-      <td>True</td>
-      <td>True</td>
-      <td>staramr_search, Grep1, bakta, bowtie2, jbrowse, tbl2gff3, upload1</td>
-      <td>UseGalaxy.cz, UseGalaxy.eu, UseGalaxy.fr</td>
-      <td>Galaxy@AuBi, UseGalaxy.org (Main)</td>
-      <td>0</td>
-      <td></td>
-      <td>1604</td>
-      <td>2196</td>
-      <td>3.416667</td>
->>>>>>> f40f1568
-      <td>0</td>
-    </tr>
-    <tr>
-      <td></td>
-      <td>Genome Annotation</td>
-      <td>Identification of AMR genes in an assembled bacterial genome</td>
-      <td>https://training.galaxyproject.org//topics/genome-annotation/tutorials/amr-gene-detection/tutorial.html</td>
-      <td>Whole genome sequencing, Public health and epidemiology, Genomics, Microbiology, Sequence analysis, Infectious disease, Antimicrobial Resistance</td>
-      <td>Genome visualisation, Genome annotation, Read mapping</td>
-      <td>2024-01-23</td>
-      <td>2024-10-15</td>
-      <td>7</td>
-      <td>True</td>
-      <td>False</td>
-      <td>False</td>
-      <td>True</td>
-      <td>bowtie2, jbrowse, upload1, Grep1, bakta, staramr_search, tbl2gff3</td>
-      <td>UseGalaxy.cz, UseGalaxy.eu, UseGalaxy.fr</td>
-      <td>Galaxy@AuBi, UseGalaxy.org (Main)</td>
-      <td>0</td>
-      <td></td>
-      <td>1340</td>
-      <td>1859</td>
-      <td>3.466667</td>
-      <td>0</td>
-    </tr>
-    <tr>
-      <td></td>
-      <td>Microbiome</td>
-      <td>16S Microbial analysis with Nanopore data</td>
-      <td>https://training.galaxyproject.org//topics/microbiome/tutorials/nanopore-16S-metagenomics/tutorial.html</td>
-<<<<<<< HEAD
-      <td>Microbial ecology, Taxonomy, Sequence analysis</td>
-      <td>Sequencing quality control, Taxonomic classification, Validation, Visualisation, Sequence contamination filtering, Sequence composition calculation, Statistical calculation</td>
-=======
-      <td>Microbial ecology, Taxonomy, Sequence analysis, Metabarcoding</td>
-      <td>Visualisation, Sequence composition calculation, Statistical calculation, Sequencing quality control, Taxonomic classification, Validation, Sequence contamination filtering</td>
->>>>>>> f40f1568
-      <td>2020-11-24</td>
-      <td>2024-07-31</td>
-      <td>5</td>
-      <td>True</td>
-      <td>False</td>
-      <td>False</td>
-      <td>True</td>
-<<<<<<< HEAD
-      <td>datamash_reverse, kraken2, tp_replace_in_line, porechop, multiqc, fastp, fastqc, taxonomy_krona_chart, Remove beginning1</td>
-=======
-      <td>fastqc, datamash_reverse, Remove beginning1, multiqc, tp_replace_in_line, taxonomy_krona_chart, fastp, porechop, kraken2</td>
->>>>>>> f40f1568
-      <td>UseGalaxy.eu, UseGalaxy.no, UseGalaxy.org (Main), UseGalaxy.org.au</td>
-      <td>GalaxyTrakr, UseGalaxy.be, UseGalaxy.cz</td>
-      <td>0</td>
-      <td></td>
-<<<<<<< HEAD
-      <td>2926</td>
-      <td>4065</td>
-      <td>2.766667</td>
-=======
-      <td>3520</td>
-      <td>4894</td>
-      <td>2.716667</td>
->>>>>>> f40f1568
-      <td>0</td>
-    </tr>
-    <tr>
-      <td></td>
-      <td>Proteomics</td>
-<<<<<<< HEAD
-      <td>Metaproteomics tutorial</td>
-      <td>https://training.galaxyproject.org//topics/proteomics/tutorials/metaproteomics/tutorial.html</td>
-      <td>Proteomics, Proteogenomics, Biodiversity, Taxonomy</td>
-      <td>Visualisation, Prediction and recognition</td>
-      <td>2017-06-28</td>
-      <td>2024-06-14</td>
-      <td>41</td>
-      <td>True</td>
-      <td>False</td>
-      <td>False</td>
-      <td>True</td>
-      <td>sqlite_to_tabular, search_gui, query_tabular, unipept, peptide_shaker</td>
-      <td>UseGalaxy.eu, UseGalaxy.no, UseGalaxy.org (Main), UseGalaxy.org.au</td>
-      <td>UseGalaxy.be, UseGalaxy.cz</td>
-      <td>0</td>
-      <td></td>
-      <td>2371</td>
-      <td>3907</td>
-      <td>2.633333</td>
-      <td>0</td>
-    </tr>
-    <tr>
-      <td></td>
-      <td>Proteomics</td>
-      <td>metaQuantome 3: Taxonomy</td>
-      <td>https://training.galaxyproject.org//topics/proteomics/tutorials/metaquantome-taxonomy/tutorial.html</td>
-      <td>Proteomics, Proteogenomics, Metatranscriptomics, Microbial ecology, Metagenomics, Taxonomy</td>
-      <td>Filtering, Heat map generation, Quantification, Functional clustering, Visualisation, Statistical inference, Query and retrieval, Differential protein expression analysis, Indexing, Principal component visualisation</td>
-      <td>2020-10-29</td>
-      <td>2024-03-15</td>
-      <td>14</td>
-=======
-      <td>metaQuantome 1: Data creation</td>
-      <td>https://training.galaxyproject.org//topics/proteomics/tutorials/metaquantome-data-creation/tutorial.html</td>
-      <td>Proteomics, Proteogenomics, Biodiversity, Taxonomy</td>
-      <td>Prediction and recognition, Visualisation, Formatting, Label-free quantification, Filtering</td>
-      <td>2020-10-16</td>
-      <td>2024-03-14</td>
-      <td>20</td>
->>>>>>> f40f1568
-      <td>True</td>
-      <td>False</td>
-      <td>False</td>
-      <td>True</td>
-<<<<<<< HEAD
-      <td>metaquantome_sample, metaquantome_db, metaquantome_viz, metaquantome_expand, metaquantome_filter, metaquantome_stat</td>
-      <td>UseGalaxy.be, UseGalaxy.eu</td>
-      <td>UseGalaxy.cz, UseGalaxy.no, UseGalaxy.org.au</td>
-      <td>0</td>
-      <td></td>
-      <td>379</td>
-      <td>511</td>
-      <td>2.733333</td>
-=======
-      <td>flashlfq, Grep1, search_gui, unipept, Remove beginning1, tp_replace_in_column, tp_replace_in_line, Filter1, msconvert, regex1, peptide_shaker, query_tabular, Cut1</td>
-      <td>UseGalaxy.eu</td>
-      <td>UseGalaxy.be, UseGalaxy.cz, UseGalaxy.no, UseGalaxy.org.au</td>
-      <td>0</td>
-      <td></td>
-      <td>794</td>
-      <td>1380</td>
-      <td>3.883333</td>
->>>>>>> f40f1568
-      <td>0</td>
-    </tr>
-    <tr>
-      <td></td>
-      <td>Proteomics</td>
-      <td>metaQuantome 2: Function</td>
-      <td>https://training.galaxyproject.org//topics/proteomics/tutorials/metaquantome-function/tutorial.html</td>
-      <td>Proteomics, Proteogenomics, Metatranscriptomics, Microbial ecology, Metagenomics</td>
-      <td>Filtering, Heat map generation, Quantification, Functional clustering, Visualisation, Statistical inference, Query and retrieval, Differential protein expression analysis, Indexing, Principal component visualisation</td>
-      <td>2020-10-29</td>
-      <td>2024-03-15</td>
-      <td>14</td>
-      <td>True</td>
-      <td>False</td>
-      <td>True</td>
-<<<<<<< HEAD
-      <td>metaquantome_sample, metaquantome_db, metaquantome_viz, metaquantome_expand, metaquantome_filter, metaquantome_stat</td>
-      <td>UseGalaxy.eu</td>
-      <td>UseGalaxy.be, UseGalaxy.cz, UseGalaxy.no, UseGalaxy.org.au</td>
-      <td>0</td>
-      <td></td>
-      <td>354</td>
-      <td>510</td>
-      <td>3.766667</td>
-=======
-      <td>True</td>
-      <td>search_gui, unipept, sqlite_to_tabular, peptide_shaker, query_tabular</td>
-      <td>UseGalaxy.eu, UseGalaxy.no, UseGalaxy.org (Main), UseGalaxy.org.au</td>
-      <td>UseGalaxy.be, UseGalaxy.cz</td>
-      <td>0</td>
-      <td></td>
-      <td>2451</td>
-      <td>4024</td>
-      <td>2.766667</td>
->>>>>>> f40f1568
-      <td>0</td>
-    </tr>
-    <tr>
-      <td></td>
-      <td>Proteomics</td>
-<<<<<<< HEAD
-      <td>metaQuantome 1: Data creation</td>
-      <td>https://training.galaxyproject.org//topics/proteomics/tutorials/metaquantome-data-creation/tutorial.html</td>
-      <td>Proteomics, Proteogenomics, Biodiversity, Taxonomy</td>
-      <td>Prediction and recognition, Label-free quantification, Filtering, Visualisation, Formatting</td>
-      <td>2020-10-16</td>
-      <td>2024-03-14</td>
-      <td>20</td>
-=======
-      <td>metaQuantome 2: Function</td>
-      <td>https://training.galaxyproject.org//topics/proteomics/tutorials/metaquantome-function/tutorial.html</td>
-      <td>Proteomics, Proteogenomics, Metatranscriptomics, Microbial ecology, Metagenomics</td>
-      <td>Visualisation, Heat map generation, Differential protein expression analysis, Statistical inference, Indexing, Quantification, Filtering, Query and retrieval, Principal component visualisation, Functional clustering</td>
-      <td>2020-10-29</td>
-      <td>2024-03-15</td>
-      <td>14</td>
->>>>>>> f40f1568
-      <td>True</td>
-      <td>False</td>
-      <td>False</td>
-      <td>True</td>
-<<<<<<< HEAD
-      <td>regex1, tp_replace_in_column, tp_replace_in_line, flashlfq, msconvert, search_gui, Grep1, query_tabular, unipept, Remove beginning1, peptide_shaker, Filter1, Cut1</td>
-=======
-      <td>metaquantome_viz, metaquantome_expand, metaquantome_db, metaquantome_filter, metaquantome_stat, metaquantome_sample</td>
->>>>>>> f40f1568
-      <td>UseGalaxy.eu</td>
-      <td>UseGalaxy.be, UseGalaxy.cz, UseGalaxy.no, UseGalaxy.org.au</td>
-      <td>0</td>
-      <td></td>
-      <td>369</td>
-      <td>527</td>
-      <td>3.650000</td>
-      <td>0</td>
-    </tr>
-    <tr>
-      <td></td>
-<<<<<<< HEAD
-=======
-      <td>Proteomics</td>
-      <td>metaQuantome 3: Taxonomy</td>
-      <td>https://training.galaxyproject.org//topics/proteomics/tutorials/metaquantome-taxonomy/tutorial.html</td>
-      <td>Proteomics, Proteogenomics, Metatranscriptomics, Microbial ecology, Metagenomics, Taxonomy</td>
-      <td>Visualisation, Heat map generation, Differential protein expression analysis, Statistical inference, Indexing, Quantification, Filtering, Query and retrieval, Principal component visualisation, Functional clustering</td>
-      <td>2020-10-29</td>
-      <td>2024-03-15</td>
-      <td>14</td>
-      <td>True</td>
-      <td>False</td>
-      <td>False</td>
-      <td>True</td>
-      <td>metaquantome_viz, metaquantome_expand, metaquantome_db, metaquantome_filter, metaquantome_stat, metaquantome_sample</td>
-      <td>UseGalaxy.be, UseGalaxy.eu</td>
-      <td>UseGalaxy.cz, UseGalaxy.no, UseGalaxy.org.au</td>
-      <td>0</td>
-      <td></td>
-      <td>394</td>
-      <td>527</td>
-      <td>2.633333</td>
-      <td>0</td>
-    </tr>
-    <tr>
-      <td></td>
->>>>>>> f40f1568
-      <td>Sequence analysis</td>
-      <td>Quality and contamination control in bacterial isolate using Illumina MiSeq Data</td>
-      <td>https://training.galaxyproject.org//topics/sequence-analysis/tutorials/quality-contamination-control/tutorial.html</td>
-      <td>Whole genome sequencing, Genomics, Microbiology, Microbial ecology</td>
-<<<<<<< HEAD
-      <td>Sequencing quality control, Taxonomic classification, Expression analysis, Sequence contamination filtering, Sequence composition calculation, Statistical calculation, Cross-assembly</td>
-=======
-      <td>Sequence composition calculation, Expression analysis, Statistical calculation, Sequencing quality control, Cross-assembly, Taxonomic classification, Sequence contamination filtering</td>
->>>>>>> f40f1568
-      <td>2024-07-15</td>
-      <td>2024-10-09</td>
-      <td>3</td>
-      <td>True</td>
-      <td>False</td>
-      <td>True</td>
-<<<<<<< HEAD
-      <td>est_abundance, kraken2, recentrifuge, fastp, fastqc, upload1</td>
-=======
-      <td>True</td>
-      <td>fastqc, upload1, est_abundance, fastp, recentrifuge, kraken2</td>
->>>>>>> f40f1568
-      <td>UseGalaxy.eu, UseGalaxy.fr</td>
-      <td>Galaxy@AuBi, GalaxyTrakr, UseGalaxy.cz, UseGalaxy.org (Main)</td>
-      <td>0</td>
-      <td></td>
-<<<<<<< HEAD
-      <td>361</td>
-      <td>476</td>
-      <td>5.300000</td>
-=======
-      <td>521</td>
-      <td>680</td>
-      <td>4.766667</td>
->>>>>>> f40f1568
-      <td>0</td>
-    </tr>
-    <tr>
-      <td></td>
-      <td>Variant Analysis</td>
-      <td>Calling variants in non-diploid systems</td>
-      <td>https://training.galaxyproject.org//topics/variant-analysis/tutorials/non-dip/tutorial.html</td>
-      <td>Genomics, Sequence assembly, DNA polymorphism, Microbiology, Sequence analysis, Genetic variation</td>
-<<<<<<< HEAD
-      <td>Sequencing quality control, Genome indexing, Sequence alignment analysis, Sequence composition calculation, Statistical calculation, Data handling, Sequence alignment, Generation, Read mapping, Variant calling, Formatting</td>
-=======
-      <td>Data handling, Variant calling, Statistical calculation, Sequencing quality control, Formatting, Sequence alignment analysis, Sequence alignment, Sequence composition calculation, Read mapping, Generation, Genome indexing</td>
->>>>>>> f40f1568
-      <td>2017-02-16</td>
-      <td>2024-03-15</td>
-      <td>23</td>
-      <td>True</td>
-      <td>False</td>
-      <td>False</td>
-      <td>True</td>
-<<<<<<< HEAD
-      <td>bamleftalign, picard_MergeSamFiles, bwa_mem, bamFilter, picard_MarkDuplicates, vcffilter2, fastqc, vcf2tsv, freebayes, Cut1</td>
-=======
-      <td>picard_MarkDuplicates, fastqc, bamFilter, freebayes, bamleftalign, vcf2tsv, bwa_mem, picard_MergeSamFiles, Cut1, vcffilter2</td>
->>>>>>> f40f1568
-      <td>UseGalaxy.be, UseGalaxy.eu, UseGalaxy.fr, UseGalaxy.no, UseGalaxy.org (Main)</td>
-      <td>UseGalaxy.cz, UseGalaxy.org.au</td>
-      <td>0</td>
-      <td></td>
-<<<<<<< HEAD
-      <td>7247</td>
-      <td>13749</td>
-      <td>2.133333</td>
-=======
-      <td>7390</td>
-      <td>13949</td>
-      <td>2.166667</td>
->>>>>>> f40f1568
-      <td>0</td>
-    </tr>
-    <tr>
-      <td></td>
-      <td>Variant Analysis</td>
-<<<<<<< HEAD
-      <td>Microbial Variant Calling</td>
-      <td>https://training.galaxyproject.org//topics/variant-analysis/tutorials/microbial-variants/tutorial.html</td>
-      <td>Genomics, Sequence assembly, DNA polymorphism, Microbiology, Sequence analysis, Genetic variation</td>
-      <td>Genome visualisation, Variant calling, Phylogenetic tree generation, Phylogenetic tree visualisation</td>
-      <td>2018-02-26</td>
-      <td>2024-03-15</td>
-      <td>23</td>
-=======
-      <td>M. tuberculosis Variant Analysis</td>
-      <td>https://training.galaxyproject.org//topics/variant-analysis/tutorials/tb-variant-analysis/tutorial.html</td>
-      <td>Genomics, Microbiology, Sequence assembly, Genetic variation, Public health and epidemiology, Infectious disease</td>
-      <td>Global alignment, Variant calling, Statistical calculation, Sequencing quality control, Phylogenetic tree generation, Antimicrobial resistance prediction, Sequence alignment analysis, Sequence alignment, Taxonomic classification, Validation, Phylogenetic tree visualisation, Sequence analysis, Sequence composition calculation, Genome visualisation, Sequence contamination filtering, Local alignment</td>
-      <td>2020-07-25</td>
-      <td>2024-07-26</td>
-      <td>30</td>
->>>>>>> f40f1568
-      <td>True</td>
-      <td>False</td>
-      <td>True</td>
-<<<<<<< HEAD
-      <td>snippy, jbrowse</td>
-      <td>UseGalaxy.be, UseGalaxy.eu, UseGalaxy.org (Main)</td>
-      <td>GalaxyTrakr, UseGalaxy.cz, UseGalaxy.fr, UseGalaxy.no, UseGalaxy.org.au</td>
-      <td>0</td>
-      <td></td>
-      <td>12572</td>
-      <td>20807</td>
-      <td>1.983333</td>
-=======
-      <td>True</td>
-      <td>mosdepth, tp_awk_tool, jbrowse, upload1, fastp, multiqc, snippy, tp_sed_tool, kraken2, bcftools_consensus, qualimap_bamqc, tbvcfreport, __FLATTEN__, jvarkit_wgscoverageplotter, EMBOSS:%20seqret84, tb_variant_filter, fastqc, tb_profiler_profile, samtools_stats, EMBOSS: seqret84</td>
-      <td></td>
-      <td></td>
-      <td>0</td>
-      <td></td>
-      <td>6039</td>
-      <td>9478</td>
-      <td>2.916667</td>
->>>>>>> f40f1568
-      <td>0</td>
-    </tr>
-    <tr>
-      <td></td>
-      <td>Variant Analysis</td>
-<<<<<<< HEAD
-      <td>M. tuberculosis Variant Analysis</td>
-      <td>https://training.galaxyproject.org//topics/variant-analysis/tutorials/tb-variant-analysis/tutorial.html</td>
-      <td>Genomics, Microbiology, Sequence assembly, Genetic variation, Public health and epidemiology, Infectious disease</td>
-      <td>Sequencing quality control, Taxonomic classification, Phylogenetic tree generation, Sequence alignment analysis, Sequence contamination filtering, Sequence analysis, Sequence composition calculation, Antimicrobial resistance prediction, Statistical calculation, Sequence alignment, Validation, Phylogenetic tree visualisation, Local alignment, Variant calling, Global alignment, Genome visualisation</td>
-      <td>2020-07-25</td>
-      <td>2024-07-26</td>
-      <td>30</td>
-=======
-      <td>Microbial Variant Calling</td>
-      <td>https://training.galaxyproject.org//topics/variant-analysis/tutorials/microbial-variants/tutorial.html</td>
-      <td>Genomics, Sequence assembly, DNA polymorphism, Microbiology, Sequence analysis, Genetic variation</td>
-      <td>Genome visualisation, Variant calling, Phylogenetic tree visualisation, Phylogenetic tree generation</td>
-      <td>2018-02-26</td>
-      <td>2024-03-15</td>
-      <td>23</td>
->>>>>>> f40f1568
-      <td>True</td>
-      <td>False</td>
-      <td>False</td>
-      <td>True</td>
-      <td>tp_awk_tool, tbvcfreport, tp_sed_tool, bcftools_consensus, tb_profiler_profile, mosdepth, multiqc, samtools_stats, jvarkit_wgscoverageplotter, qualimap_bamqc, tb_variant_filter, jbrowse, fastp, snippy, __FLATTEN__, kraken2, EMBOSS: seqret84, fastqc, upload1, EMBOSS:%20seqret84</td>
-      <td></td>
-      <td></td>
-      <td>0</td>
-      <td></td>
-<<<<<<< HEAD
-      <td>5831</td>
-      <td>9224</td>
-      <td>2.933333</td>
-=======
       <td>12922</td>
       <td>21233</td>
       <td>1.983333</td>
->>>>>>> f40f1568
       <td>0</td>
     </tr>
   </tbody>
