--- conflicted
+++ resolved
@@ -13,11 +13,7 @@
           Find specific advice for
           {gtn modal}[troubleshooting Galaxy errors](https://training.galaxyproject.org/training-material/faqs/galaxy/analysis_troubleshooting.html)
           on the GTN.
-<<<<<<< HEAD
-      - title_md: Galaxy Help Forum
-=======
       - title_md: Galaxy {{ site_name }} Support
->>>>>>> a78324ee
         description_md: >
           Any user of Galaxy {{ site_name }} can request support online!
         button_md: Request support
