<section class="my-5" id="tagline">
  <p>
    Welcome to the Galaxy {{ site_name }} {{ lab_name }} by the microGalaxy community!
  </p>

  <p>
<<<<<<< HEAD
    Whether you're working with microbiome samples or bacterial isolates, long or short reads, shotgun or 16S sequencing, genomics, transcriptomics, proteomics, metabolomics, or integrative multi-omics analysis—this is the place for you! Learn about the Microbiology Lab and the microGalaxy community in our <a href="https://www.biorxiv.org/content/10.1101/2024.12.23.629682v1" target="_blank" rel="noopener noreferrer">preprint</a>.
  </p>
=======
    Whether you're working with microbiome samples or bacterial isolates, long or short reads, shotgun or 16S sequencing, genomics, transcriptomics, proteomics, metabolomics, or integrative multi-omics analysis—this is the place for you! Learn more about the Microbiology Lab and the effort of the microGalaxy community in our <a href="https://www.biorxiv.org/content/10.1101/2024.12.23.629682v1" target="_blank" rel="noopener noreferrer">preprint</a>.  </p>
>>>>>>> 02c2a6c8
  <p>
    <a
      href="#"
      data-bs-toggle="modal"
      data-bs-target="#infoModal">
      How does this page relate to Galaxy {{ site_name }}?
    </a>
  </p>

  {{ intro_extra_md }}

  <div class="modal fade" id="infoModal" tabindex="-1">
    <div class="modal-dialog modal-lg">
      <div class="modal-content">
        <div class="modal-header">
          <h5 class="modal-title">Galaxy {{ site_name }}</h5>
          <button type="button" class="btn-close" data-bs-dismiss="modal" aria-label="Close"></button>
        </div>
        <div class="modal-body">
          <p>
            This site <em>{{ subdomain }}.{{ root_domain }}</em> is connected to the same server as <em>{{ root_domain }}</em>, but with an interface dedicated to helping our {{ analysis_name }} researchers. Your history, jobs and data quota are shared with the "Base" Galaxy {{ site_name }}  website.
          </p>
          <p><a class="ga-btn" href="https://{{ root_domain }}" target="_blank">Take me back to Galaxy {{ site_name }}</a></p>
          <p><a class="ga-btn" href="https://{{ root_domain }}/about">What is Galaxy {{ site_name }}?</a></p>
          <p><a class="ga-btn" href="{{support}}">Galaxy {{ site_name }} support</a></p>
        </div>
        <div class="modal-footer">
          <button type="button" class="btn btn-secondary" data-bs-dismiss="modal">Close</button>
        </div>
      </div>
    </div>
  </div>
</section><|MERGE_RESOLUTION|>--- conflicted
+++ resolved
@@ -4,12 +4,7 @@
   </p>
 
   <p>
-<<<<<<< HEAD
-    Whether you're working with microbiome samples or bacterial isolates, long or short reads, shotgun or 16S sequencing, genomics, transcriptomics, proteomics, metabolomics, or integrative multi-omics analysis—this is the place for you! Learn about the Microbiology Lab and the microGalaxy community in our <a href="https://www.biorxiv.org/content/10.1101/2024.12.23.629682v1" target="_blank" rel="noopener noreferrer">preprint</a>.
-  </p>
-=======
     Whether you're working with microbiome samples or bacterial isolates, long or short reads, shotgun or 16S sequencing, genomics, transcriptomics, proteomics, metabolomics, or integrative multi-omics analysis—this is the place for you! Learn more about the Microbiology Lab and the effort of the microGalaxy community in our <a href="https://www.biorxiv.org/content/10.1101/2024.12.23.629682v1" target="_blank" rel="noopener noreferrer">preprint</a>.  </p>
->>>>>>> 02c2a6c8
   <p>
     <a
       href="#"
